--- conflicted
+++ resolved
@@ -53,9 +53,6 @@
                   PR_BODY: ${{ github.event.pull_request.body }}
                   GH_TOKEN: ${{ secrets.GITHUB_TOKEN }}
               run: |
-<<<<<<< HEAD
-                  printf -- '%s\n' "$PR_BODY" | grep -oE 'Fixes #[0-9]+' | sed 's/Fixes #//' > issues.txt || true
-=======
                   printf -- '%s\n' "$PR_BODY" | grep -oE 'Fixes #[0-9]+' | sed 's/Fixes #//' > issues.txt || true
 
                   if [ -s issues.txt ]; then
@@ -70,5 +67,4 @@
                       done < issues.txt
                   else
                       echo "No Codex issues referenced in PR body"
-                  fi
->>>>>>> aabf8a09
+                  fi