name: CI

on:
    push:
    pull_request:

jobs:
    test:
        runs-on: ubuntu-latest
        env:
<<<<<<< HEAD
            VALE_VERSION: 3.12.0
=======
            VALE_VERSION: 3.12.0.0
>>>>>>> 7aa3e823

        steps:
            - uses: actions/checkout@v3
            - name: Set up Python
              uses: actions/setup-python@v4
              with:
                  python-version: "3.13"
            - name: Set up Node
              uses: actions/setup-node@v3
              with:
                  node-version: "22"
            - name: Set up Docker Buildx
              uses: docker/setup-buildx-action@v3
            - name: Install dev dependencies
              run: pip install -r requirements-dev.txt
            - name: Setup environment
              run: ./scripts/setup-env.sh
            - name: Install package
              run: pip install -e .
            - name: Enforce Potato ignore policy
              run: bash scripts/check_potato_ignore.sh
            - name: Validate OpenAPI contract
              run: |
                pip install openapi-spec-validator
                openapi-spec-validator src/devonboarder/openapi.json
            - name: Alembic migration lint
              run: ./scripts/alembic_migration_check.sh
            - name: Doc coverage check
              run: python scripts/check_docstrings.py src/devonboarder
            - name: Run linter
              run: ruff check --output-format=github .
            - name: Install Vale
              run: |
<<<<<<< HEAD
                curl -fsSL https://github.com/errata-ai/vale/releases/download/v3.12.0/vale_3.12.0_Linux_64-bit.tar.gz | tar xz # pinned version
=======
                curl -fsSL https://github.com/errata-ai/vale/releases/download/v3.12.0.0/vale_3.12.0.0_Linux_64-bit.tar.gz | tar xz # pinned version
>>>>>>> 7aa3e823
                sudo mv vale /usr/local/bin/
            - name: Documentation style check
              run: ./scripts/check_docs.sh
            - name: Upload Vale results
              if: always()
              uses: actions/upload-artifact@v4
              with:
                  name: vale-results
                  path: vale-results.json
            - name: Prepare environment file
              run: cp .env.example .env.dev
            - name: Build containers
              run: docker compose -f docker-compose.ci.yaml --env-file .env.dev build
            - name: Start docker compose
              run: docker compose -f docker-compose.ci.yaml --env-file .env.dev up -d
            - name: Wait for auth service
              run: |
                for i in {1..30}; do
                  if curl -fs http://localhost:8002/health; then
                    echo "Auth service is up!"
                    exit 0
                  fi
                  echo "Waiting for auth service..."
                  sleep 2
                done
                echo "Auth service failed to start"
                docker compose -f docker-compose.ci.yaml logs auth --tail=50
                exit 1
            - name: Run tests with coverage
              run: pytest --cov=src --cov-fail-under=85 --junitxml=pytest-results.xml
            - name: Upload pytest results
              if: always()
              uses: actions/upload-artifact@v4
              with:
                  name: pytest-results
                  path: pytest-results.xml
            - name: Annotate pytest failures
              if: failure()
              run: |
                  line=$(grep -n -m 1 '<failure' pytest-results.xml | cut -d: -f1)
                  echo "::error file=pytest-results.xml,line=${line}::Test failures detected"
            - name: Install frontend dependencies
              run: npm ci
              working-directory: frontend
            - name: Run frontend tests
              run: npm test --if-present
              working-directory: frontend
            - name: Upload coverage to Codecov
              uses: codecov/codecov-action@v3
            - name: Install bot dependencies
              run: npm ci
              working-directory: bot
            - name: Run bot tests
              run: npm test
              working-directory: bot
            - name: Wait for auth service before header check
              run: |
                for i in {1..30}; do
                  if curl -fs http://localhost:8002/health; then
                    echo "Auth service is up!"
                    exit 0
                  fi
                  echo "Waiting for auth service..."
                  sleep 2
                done
                echo "Auth service failed to start"
                docker compose -f docker-compose.ci.yaml logs auth --tail=50
                exit 1
            - name: Check CORS & security headers
              run: |
                pip install requests
                python scripts/check_headers.py
              env:
                CHECK_HEADERS_URL: http://localhost:8002/api/user
            - name: Stop docker compose
              run: docker compose -f docker-compose.ci.yaml --env-file .env.dev down
            - name: Label Codex PR
              if: github.actor == 'codex[bot]'
              uses: actions-ecosystem/action-add-labels@v1
              with:
                labels: |
                  🚧 Codex<|MERGE_RESOLUTION|>--- conflicted
+++ resolved
@@ -8,11 +8,7 @@
     test:
         runs-on: ubuntu-latest
         env:
-<<<<<<< HEAD
             VALE_VERSION: 3.12.0
-=======
-            VALE_VERSION: 3.12.0.0
->>>>>>> 7aa3e823
 
         steps:
             - uses: actions/checkout@v3
@@ -36,8 +32,8 @@
               run: bash scripts/check_potato_ignore.sh
             - name: Validate OpenAPI contract
               run: |
-                pip install openapi-spec-validator
-                openapi-spec-validator src/devonboarder/openapi.json
+                  pip install openapi-spec-validator
+                  openapi-spec-validator src/devonboarder/openapi.json
             - name: Alembic migration lint
               run: ./scripts/alembic_migration_check.sh
             - name: Doc coverage check
@@ -46,12 +42,8 @@
               run: ruff check --output-format=github .
             - name: Install Vale
               run: |
-<<<<<<< HEAD
-                curl -fsSL https://github.com/errata-ai/vale/releases/download/v3.12.0/vale_3.12.0_Linux_64-bit.tar.gz | tar xz # pinned version
-=======
-                curl -fsSL https://github.com/errata-ai/vale/releases/download/v3.12.0.0/vale_3.12.0.0_Linux_64-bit.tar.gz | tar xz # pinned version
->>>>>>> 7aa3e823
-                sudo mv vale /usr/local/bin/
+                  curl -fsSL https://github.com/errata-ai/vale/releases/download/v3.12.0/vale_3.12.0_Linux_64-bit.tar.gz | tar xz # pinned version
+                  sudo mv vale /usr/local/bin/
             - name: Documentation style check
               run: ./scripts/check_docs.sh
             - name: Upload Vale results
@@ -68,17 +60,17 @@
               run: docker compose -f docker-compose.ci.yaml --env-file .env.dev up -d
             - name: Wait for auth service
               run: |
-                for i in {1..30}; do
-                  if curl -fs http://localhost:8002/health; then
-                    echo "Auth service is up!"
-                    exit 0
-                  fi
-                  echo "Waiting for auth service..."
-                  sleep 2
-                done
-                echo "Auth service failed to start"
-                docker compose -f docker-compose.ci.yaml logs auth --tail=50
-                exit 1
+                  for i in {1..30}; do
+                    if curl -fs http://localhost:8002/health; then
+                      echo "Auth service is up!"
+                      exit 0
+                    fi
+                    echo "Waiting for auth service..."
+                    sleep 2
+                  done
+                  echo "Auth service failed to start"
+                  docker compose -f docker-compose.ci.yaml logs auth --tail=50
+                  exit 1
             - name: Run tests with coverage
               run: pytest --cov=src --cov-fail-under=85 --junitxml=pytest-results.xml
             - name: Upload pytest results
@@ -108,28 +100,28 @@
               working-directory: bot
             - name: Wait for auth service before header check
               run: |
-                for i in {1..30}; do
-                  if curl -fs http://localhost:8002/health; then
-                    echo "Auth service is up!"
-                    exit 0
-                  fi
-                  echo "Waiting for auth service..."
-                  sleep 2
-                done
-                echo "Auth service failed to start"
-                docker compose -f docker-compose.ci.yaml logs auth --tail=50
-                exit 1
+                  for i in {1..30}; do
+                    if curl -fs http://localhost:8002/health; then
+                      echo "Auth service is up!"
+                      exit 0
+                    fi
+                    echo "Waiting for auth service..."
+                    sleep 2
+                  done
+                  echo "Auth service failed to start"
+                  docker compose -f docker-compose.ci.yaml logs auth --tail=50
+                  exit 1
             - name: Check CORS & security headers
               run: |
-                pip install requests
-                python scripts/check_headers.py
+                  pip install requests
+                  python scripts/check_headers.py
               env:
-                CHECK_HEADERS_URL: http://localhost:8002/api/user
+                  CHECK_HEADERS_URL: http://localhost:8002/api/user
             - name: Stop docker compose
               run: docker compose -f docker-compose.ci.yaml --env-file .env.dev down
             - name: Label Codex PR
               if: github.actor == 'codex[bot]'
               uses: actions-ecosystem/action-add-labels@v1
               with:
-                labels: |
-                  🚧 Codex+                  labels: |
+                      🚧 Codex