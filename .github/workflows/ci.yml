name: CI

on:
    push:
    pull_request:

permissions:
    issues: write

jobs:
    test:
        runs-on: ubuntu-latest
        env:
            VALE_VERSION: 3.12.0

        steps:
            - uses: actions/checkout@v3
            - name: Install GitHub CLI
<<<<<<< HEAD
              run: |
                  curl -fsSL https://github.com/cli/cli/releases/latest/download/gh-install.sh | sudo bash
=======
              shell: bash
              run: |
                  set -e
                  if [ "$RUNNER_OS" = "Windows" ]; then
                      choco install gh --no-progress --yes
                  elif [ "$RUNNER_OS" = "macOS" ]; then
                      brew install gh
                  else
                      sudo apt-get update
                      sudo apt-get install -y --no-install-recommends gh
                  fi
>>>>>>> 5b991685
            - name: Set up Python
              uses: actions/setup-python@v4
              with:
                  python-version: "3.13"
            - name: Set up Node
              uses: actions/setup-node@v3
              with:
                  node-version: "22"
            - name: Set up Docker Buildx
              uses: docker/setup-buildx-action@v3
            - name: Install dev dependencies
              run: pip install -r requirements-dev.txt
            - name: Setup environment
              run: ./scripts/setup-env.sh
            - name: Install package
              run: pip install -e .
            - name: Enforce Potato ignore policy
              run: bash scripts/check_potato_ignore.sh
            - name: Validate OpenAPI contract
              run: |
                  pip install openapi-spec-validator
                  openapi-spec-validator src/devonboarder/openapi.json
            - name: Alembic migration lint
              run: ./scripts/alembic_migration_check.sh
            - name: Doc coverage check
              run: python scripts/check_docstrings.py src/devonboarder
            - name: Run linter
              run: ruff check --output-format=github .
            - name: Install Vale
              run: |
                  curl -fsSL https://github.com/errata-ai/vale/releases/download/v3.12.0/vale_3.12.0_Linux_64-bit.tar.gz | tar xz # pinned version
                  sudo mv vale /usr/local/bin/
            - name: Documentation style check
              run: ./scripts/check_docs.sh
            - name: Upload Vale results
              if: always()
              uses: actions/upload-artifact@v4
              with:
                  name: vale-results
                  path: vale-results.json
            - name: Generate secrets
              run: ./scripts/generate-secrets.sh
            - name: Build containers
              run: docker compose -f docker-compose.ci.yaml --env-file .env.dev build
            - name: Scan images with Trivy
              run: bash scripts/trivy_scan.sh docker-compose.ci.yaml
            - name: Start docker compose
              run: docker compose -f docker-compose.ci.yaml --env-file .env.dev up -d
            - name: Wait for auth service
              run: |
                  for i in {1..30}; do
                    if curl -fs http://localhost:8002/health; then
                      echo "Auth service is up!"
                      exit 0
                    fi
                    echo "Waiting for auth service..."
                    sleep 2
                  done
                  echo "Auth service failed to start"
                  docker compose -f docker-compose.ci.yaml logs auth --tail=50
                  exit 1
            - name: Run tests with coverage
              run: pytest --cov=src --cov-fail-under=95 --junitxml=pytest-results.xml
            - name: Upload pytest results
              if: always()
              uses: actions/upload-artifact@v4
              with:
                  name: pytest-results
                  path: pytest-results.xml
            - name: Annotate pytest failures
              if: failure()
              run: |
                  line=$(grep -n -m 1 '<failure' pytest-results.xml | cut -d: -f1)
                  echo "::error file=pytest-results.xml,line=${line}::Test failures detected"
            - name: Install frontend dependencies
              run: npm ci
              working-directory: frontend
            - name: Run frontend lint
              run: npm run lint
              working-directory: frontend
            - name: Run frontend tests with coverage
              run: npm run coverage --if-present 2>&1 | tee vitest.log
              working-directory: frontend
            - name: Upload vitest log
              if: always()
              uses: actions/upload-artifact@v4
              with:
                  name: vitest-log
                  path: frontend/vitest.log
            - name: Install Playwright browsers
              run: npx playwright install --with-deps
              working-directory: frontend
            - name: Run E2E tests
              run: npm run test:e2e 2>&1 | tee playwright.log
              working-directory: frontend
              env:
                  AUTH_URL: http://localhost:8002
            - name: Run performance tests
              run: npm run perf 2>&1 | tee lhci.log
              working-directory: frontend
            - name: Run accessibility tests
              run: npm run test:a11y 2>&1 | tee a11y.log
              working-directory: frontend
            - name: Upload playwright log
              if: always()
              uses: actions/upload-artifact@v4
              with:
                  name: playwright-log
                  path: frontend/playwright.log
            - name: Upload accessibility log
              if: always()
              uses: actions/upload-artifact@v4
              with:
                  name: a11y-log
                  path: frontend/a11y.log
            - name: Upload Lighthouse log
              if: always()
              uses: actions/upload-artifact@v4
              with:
                  name: lighthouse-log
                  path: frontend/lhci.log
            - name: Upload Lighthouse report
              if: always()
              uses: actions/upload-artifact@v4
              with:
                  name: lighthouse-report
                  path: frontend/lhci-report
            - name: Upload coverage to Codecov
              uses: codecov/codecov-action@v3
            - name: Install bot dependencies
              run: npm ci
              working-directory: bot
            - name: Run bot lint
              run: npm run lint
              working-directory: bot
            - name: Run bot tests with coverage
              run: npm run coverage 2>&1 | tee jest.log
              working-directory: bot
            - name: Upload jest log
              if: always()
              uses: actions/upload-artifact@v4
              with:
                  name: jest-log
                  path: bot/jest.log
            - name: Generate coverage summary
              env:
                  GITHUB_SERVER_URL: ${{ github.server_url }}
                  GITHUB_REPOSITORY: ${{ github.repository }}
                  GITHUB_RUN_ID: ${{ github.run_id }}
              run: |
                  python scripts/post_coverage_comment.py coverage-summary.md
                  bash scripts/append_coverage_summary.sh coverage-summary.md
            - name: Upload coverage summary
              if: always()
              uses: actions/upload-artifact@v4
              with:
                  name: coverage-summary
                  path: coverage-summary.md
            - name: Upload coverage data
              if: always()
              uses: actions/upload-artifact@v4
              with:
                  name: coverage-data
                  path: |
                      bot/coverage
                      frontend/coverage
                      .coverage
            - name: Post coverage comment
              if: github.event_name == 'pull_request'
              run: gh pr comment ${{ github.event.pull_request.number }} --body-file coverage-summary.md
              env:
                  GH_TOKEN: ${{ secrets.GITHUB_TOKEN }}
            - name: Wait for auth service before header check
              run: |
                  for i in {1..30}; do
                    if curl -fs http://localhost:8002/health; then
                      echo "Auth service is up!"
                      exit 0
                    fi
                    echo "Waiting for auth service..."
                    sleep 2
                  done
                  echo "Auth service failed to start"
                  docker compose -f docker-compose.ci.yaml logs auth --tail=50
                  exit 1
            - name: Check CORS & security headers
              run: |
                  pip install requests
                  python scripts/check_headers.py
              env:
                  CHECK_HEADERS_URL: http://localhost:8002/api/user
            - name: Run security audit
              run: bash scripts/security_audit.sh
            - name: Stop docker compose
              run: docker compose -f docker-compose.ci.yaml --env-file .env.dev down
            - name: Label Codex PR
              if: github.actor == 'codex[bot]'
              run: gh pr edit ${{ github.event.pull_request.number }} --add-label "🚧 Codex"
              env:
                  GH_TOKEN: ${{ secrets.GITHUB_TOKEN }}
            - name: Summarize CI failures
              if: failure()
              run: python scripts/summarize_ci_failures.py
            - name: Create or update CI failure issue
              if: failure()
              id: ci_failure
              run: |
                  ISSUE=$(gh issue list --state open --search "CI Failures for ${{ github.sha }} in:title" --json number --jq '.[0].number')
                  if [ -n "$ISSUE" ]; then
                      gh issue comment "$ISSUE" --body-file summary.md
                  else
                      ISSUE=$(gh issue create --title "CI Failures for ${{ github.sha }}" --body-file summary.md --label ci-failure --json number --jq '.number')
                  fi
                  echo "issue-number=$ISSUE" >> "$GITHUB_OUTPUT"
              env:
                  GH_TOKEN: ${{ secrets.GITHUB_TOKEN }}
            - name: Save CI failure issue number
              if: failure()
              run: echo "${{ steps.ci_failure.outputs.issue-number }}" > ci_failure_issue.txt
            - name: Upload CI failure issue number
              if: failure()
              uses: actions/upload-artifact@v4
              with:
                  name: ci-failure-issue
                  path: ci_failure_issue.txt
            - name: Close CI failure issue
              if: success()
              run: |
                    ISSUES=$(gh issue list --label ci-failure --state open --json number --jq '.[].number')
                    for ISSUE in $ISSUES; do
                      gh issue comment "$ISSUE" --body "CI run ${{ github.run_id }} passed. Closing."
                      gh issue close "$ISSUE"
                    done
              env:
                    GH_TOKEN: ${{ secrets.GITHUB_TOKEN }}<|MERGE_RESOLUTION|>--- conflicted
+++ resolved
@@ -16,10 +16,6 @@
         steps:
             - uses: actions/checkout@v3
             - name: Install GitHub CLI
-<<<<<<< HEAD
-              run: |
-                  curl -fsSL https://github.com/cli/cli/releases/latest/download/gh-install.sh | sudo bash
-=======
               shell: bash
               run: |
                   set -e
@@ -31,7 +27,6 @@
                       sudo apt-get update
                       sudo apt-get install -y --no-install-recommends gh
                   fi
->>>>>>> 5b991685
             - name: Set up Python
               uses: actions/setup-python@v4
               with:
@@ -260,10 +255,10 @@
             - name: Close CI failure issue
               if: success()
               run: |
-                    ISSUES=$(gh issue list --label ci-failure --state open --json number --jq '.[].number')
-                    for ISSUE in $ISSUES; do
-                      gh issue comment "$ISSUE" --body "CI run ${{ github.run_id }} passed. Closing."
-                      gh issue close "$ISSUE"
-                    done
-              env:
-                    GH_TOKEN: ${{ secrets.GITHUB_TOKEN }}+                  ISSUES=$(gh issue list --label ci-failure --state open --json number --jq '.[].number')
+                  for ISSUE in $ISSUES; do
+                    gh issue comment "$ISSUE" --body "CI run ${{ github.run_id }} passed. Closing."
+                    gh issue close "$ISSUE"
+                  done
+              env:
+                  GH_TOKEN: ${{ secrets.GITHUB_TOKEN }}