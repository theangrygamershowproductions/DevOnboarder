--- conflicted
+++ resolved
@@ -690,43 +690,6 @@
               run: |
                   source .venv/bin/activate
                   python scripts/update_coverage_badge.py coverage-summary.md coverage.svg
-<<<<<<< HEAD
-            - name: Commit coverage badge
-              if: github.event_name == 'push' && github.ref == 'refs/heads/main'
-              env:
-                  # SECURITY: Follow DevOnboarder Token Architecture v2.1 hierarchy
-                  # Use fine-grained tokens first, fallback to GITHUB_TOKEN only if needed
-                  GITHUB_TOKEN: ${{ secrets.CI_ISSUE_AUTOMATION_TOKEN || secrets.CI_BOT_TOKEN || secrets.GITHUB_TOKEN }}
-              run: |
-                  # Ensure we're in virtual environment context for any Python tools
-                  source .venv/bin/activate
-
-                  # Check if coverage badge file exists and has changes
-                  if [ -f "coverage.svg" ]; then
-                      # Only proceed if there are actual changes to the coverage badge
-                      if git diff --quiet coverage.svg; then
-                          echo "No changes to coverage badge"
-                      else
-                          echo "Coverage badge updated, committing changes..."
-
-                          # Use GitHub CLI with scoped token following DevOnboarder Token Architecture v2.1
-                          # This approach avoids GPG signing issues and follows established patterns
-                          gh api repos/${{ github.repository }}/contents/coverage.svg \
-                              --method PUT \
-                              --field message="CHORE(ci): update coverage badge" \
-                              --field content="$(base64 -i coverage.svg)" \
-                              --field sha="$(gh api repos/${{ github.repository }}/contents/coverage.svg --jq '.sha')" \
-                              --field branch="${{ github.ref_name }}" || {
-                                  echo "FAIL: GitHub API coverage badge update failed - will be uploaded as artifact"
-                                  exit 1  # Trigger failure condition for artifact upload
-                              }
-
-                          echo "Coverage badge successfully updated via GitHub API"
-                      fi
-                  else
-                      echo "Coverage badge file not found"
-                  fi
-=======
             # Disabled: Coverage badge commit causes signature verification issues
             # - name: Commit coverage badge
             #   if: github.event_name != 'pull_request'
@@ -771,7 +734,6 @@
             #       else
             #           echo "Coverage badge file not found"
             #       fi
->>>>>>> fc6c1ced
 
             # Upload coverage badge as artifact if git push failed
             - name: Upload coverage badge as artifact (fallback)
