# ---
# codex-agent:
#   name: Agent.CI
#   role: Runs tests and linting for all pushes and pull requests
#   scope: .github/workflows/ci.yml
#   triggers: Push and pull_request events
#   output: Build artifacts and coverage reports
#   gpg-signing: Required for commit verification
# ---
name: CI

on:
    push:
    pull_request:

concurrency:
    group: ${{ github.workflow }}-${{ github.ref }}
    cancel-in-progress: true

permissions:
    contents: write  # Required for coverage badge commits
    issues: write  # Required for issue creation
    pull-requests: write  # Required for PR comments

jobs:
    validate-yaml:
        runs-on: ubuntu-latest
        steps:
            - uses: actions/checkout@v5
            - uses: ibiqlik/action-yamllint@v3
              with:
                  file_or_dir: ".github/workflows/**/*.yml"
                  config_file: .github/.yamllint-config
    filter:
        needs: validate-yaml
        runs-on: ubuntu-latest
        outputs:
            code: ${{ steps.filter.outputs.code }}
            docs: ${{ steps.filter.outputs.docs }}
        steps:
            - uses: actions/checkout@v5
              with:
                  fetch-depth: 0
            - name: Filter paths
              id: filter
              uses: dorny/paths-filter@v2
              with:
                  filters: |
                      code:
                          - 'src/**'
                          - 'bot/**'
                          - 'frontend/**'
                          - 'auth/**'
                          - 'tests/**'
                          - 'scripts/**'
                          - 'config/**'
                          - '.github/workflows/**'
                          - 'pyproject.toml'
                          - 'package*.json'
                          - '.tool-versions'
                          - 'docker-compose*.yaml'
                          - '.env*'
                          - 'Makefile'
                          - 'plugins/**'
                      docs:
                          - 'docs/**'
                          - '**/*.md'
                          - '.github/copilot-instructions.md'
    test:
        needs: filter
        if: |
            github.event_name == 'pull_request' ||
            (github.event_name == 'push' &&
             !contains(join(github.event.head_commit.message), '[no-ci]'))
        runs-on: ubuntu-latest
        environment: ci
        strategy:
            matrix:
                python-version: ["3.12"]
                node-version: ["22"]
        timeout-minutes: 60
        env:
            VALE_VERSION: 3.12.0

        steps:
            - uses: actions/checkout@v5
              with:
                  fetch-depth: 0
                  ref: ${{ github.head_ref }}
            - name: Install shellcheck
              run: pip install shellcheck-py
            - name: Lint shell scripts
              run: shellcheck --severity=warning scripts/*.sh
            - name: Lint commit messages
              run: bash scripts/check_commit_messages.sh
            - name: Verify GitHub CLI availability
              run: |
                  # GitHub CLI is pre-installed on GitHub Actions runners
                  if ! command -v gh >/dev/null 2>&1; then
                      echo "::error::GitHub CLI not found. Installing..."
                      # Install GitHub CLI if not available
                      curl -fsSL https://cli.github.com/packages/githubcli-archive-keyring.gpg | sudo dd of=/usr/share/keyrings/githubcli-archive-keyring.gpg
                      ARCH=$(dpkg --print-architecture)
<<<<<<< HEAD
                      printf "deb [arch=%s] signed-by=/usr/share/keyrings/githubcli-archive-keyring.gpg]\n" "$ARCH" | sudo tee /etc/apt/sources.list.d/github-cli.list > /dev/null
=======
                      printf "deb [arch=%s signed-by=/usr/share/keyrings/githubcli-archive-keyring.gpg] https://cli.github.com/packages stable main\n" \
                          "$ARCH" | sudo tee /etc/apt/sources.list.d/github-cli.list > /dev/null
>>>>>>> aabf8a09
                      sudo apt update
                      sudo apt install gh
                  fi
                  GH_VERSION=$(gh --version | head -n1)
                  printf "GitHub CLI version: %s\n" "$GH_VERSION"
            - name: Set up Python
              uses: actions/setup-python@v5
              with:
                  python-version: ${{ matrix.python-version }}
            - name: Set up Node
              uses: actions/setup-node@v4
              with:
                  node-version: ${{ matrix.node-version }}
            - name: Verify language versions
              run: bash scripts/check_versions.sh
            - name: Cache pip downloads
              uses: actions/cache@v4
              with:
                  path: ~/.cache/pip
                  key: ${{ runner.os }}-py${{ matrix.python-version }}-${{ hashFiles('pyproject.toml') }}
                  restore-keys: |
                      ${{ runner.os }}-py${{ matrix.python-version }}-
            - name: Cache frontend node modules
              uses: actions/cache@v4
              with:
                  path: frontend/node_modules
                  key: ${{ runner.os }}-node${{ matrix.node-version }}-frontend-${{ hashFiles('frontend/package-lock.json') }}
                  restore-keys: |
                      ${{ runner.os }}-node${{ matrix.node-version }}-frontend-
            - name: Cache bot node modules
              uses: actions/cache@v4
              with:
                  path: bot/node_modules
                  key: ${{ runner.os }}-node${{ matrix.node-version }}-bot-${{ hashFiles('bot/package-lock.json') }}
                  restore-keys: |
                      ${{ runner.os }}-node${{ matrix.node-version }}-bot-
            - name: Set up Docker Buildx
              uses: docker/setup-buildx-action@v3
            - name: Prepare CI log directory
              run: mkdir -p logs
            - name: Create virtual environment
              run: |
                  python -m venv .venv
                  source .venv/bin/activate
                  printf "VIRTUAL_ENV=%s\n" "$VIRTUAL_ENV" >> "$GITHUB_ENV"
                  printf "%s/bin\n" "$VIRTUAL_ENV" >> "$GITHUB_PATH"
            - name: Install dev dependencies
              run: |
                  source .venv/bin/activate
                  pip install ".[test]" 2>&1 | tee logs/pip-install.log || {
                      echo "Pip install failed. See docs/offline-setup.md for offline instructions." >&2
                      exit 1
                  }
            - name: Check Python dependencies
              run: |
                  source .venv/bin/activate
                  pip check
            - name: Python dependency audit
              run: |
                  source .venv/bin/activate
                  if ! pip-audit; then
                    code=$?
                    if [ "$code" -eq 1 ]; then
                      exit 1
                    else
                      echo "pip-audit failed. See docs/offline-setup.md for offline instructions." >&2
                    fi
                  fi
            - name: Install yamllint
              run: |
                  source .venv/bin/activate
                  pip install yamllint
            - name: Lint and validate bot permissions
              run: bash scripts/validate-bot-permissions.sh
            - name: Run Black
              run: |
                  source .venv/bin/activate
                  black --check .
            - name: Regenerate env docs
              run: |
                  source .venv/bin/activate
                  python scripts/regenerate_env_docs.py
            - name: Validate env docs
              run: |
                  source .venv/bin/activate
                  python scripts/check_env_docs.py
            - name: Validate Codex Agents
              run: |
                  source .venv/bin/activate
                  python scripts/validate_agents.py
            - name: Setup environment
              run: ./scripts/setup-env.sh
            - name: Install package
              run: |
                  source .venv/bin/activate
                  pip install -e ".[test]" 2>&1 | tee logs/pip-install-editable.log
            - name: Load CI environment variables
              run: |
                  # Load .env.ci file and export variables for subsequent steps
                  if [ -f .env.ci ]; then
                      echo "Loading CI environment variables from .env.ci"
                      set -a
                      source .env.ci
                      set +a
                      # Export key variables to GitHub environment
                      {
                        printf "APP_ENV=%s\n" "$APP_ENV"
                        printf "JWT_SECRET_KEY=%s\n" "$JWT_SECRET_KEY"
                        printf "DATABASE_URL=%s\n" "$DATABASE_URL"
                        printf "JWT_ALGORITHM=%s\n" "$JWT_ALGORITHM"
                        printf "TOKEN_EXPIRE_SECONDS=%s\n" "$TOKEN_EXPIRE_SECONDS"
                        printf "DISCORD_API_TIMEOUT=%s\n" "$DISCORD_API_TIMEOUT"
                      } >> "$GITHUB_ENV"
                      echo "Environment variables loaded for CI:"
                      printf "  APP_ENV: %s\n" "$APP_ENV"
                      printf "  DATABASE_URL: %s...\n" "${DATABASE_URL:0:50}"
                  else
                      echo "::error::.env.ci file not found"
                      exit 1
                  fi
            - name: Enforce Potato ignore policy
              run: bash scripts/check_potato_ignore.sh
            - name: Validate PR Summary
              if: github.event_name == 'pull_request'
              run: |
                  if [ ! -f "PR_SUMMARY.md" ]; then
                      echo "::error::PR_SUMMARY.md is required for all pull requests"
                      echo "TIP: Use the template: .github/PR_SUMMARY_TEMPLATE.md"
                      echo "COPY: cp .github/PR_SUMMARY_TEMPLATE.md PR_SUMMARY.md"
                      exit 1
                  fi

                  # Validate required sections and content
                  source .venv/bin/activate
                  python scripts/validate_pr_summary.py PR_SUMMARY.md

            - name: Quality Control Gate
              run: |
                echo "Running comprehensive Quality Control validation..."
                source .venv/bin/activate

                if ./scripts/qc_pre_push.sh; then
                  echo "Quality Control Gate: PASSED"
                else
                  echo "Quality Control Gate: FAILED"
                  echo "Running enhanced failure analysis..."

                  # Run misalignment detection
                  if [[ -x "./scripts/detect_system_misalignment.sh" ]]; then
                    echo "Executing system misalignment detection..."
                    ./scripts/detect_system_misalignment.sh || true
                  fi

                  # Run enhanced CI failure analysis
                  if [[ -x "./scripts/enhanced_ci_failure_analysis.sh" ]]; then
                    echo "Executing enhanced CI failure analysis..."
                    ./scripts/enhanced_ci_failure_analysis.sh || true
                  fi

                  # Upload analysis artifacts
                  echo "Uploading diagnostic artifacts..."
                  mkdir -p analysis-artifacts
                  find logs/ -name "*$(date +%Y%m%d)*" -type f 2>/dev/null | head -10 | while read -r file; do
                    cp "$file" analysis-artifacts/ 2>/dev/null || true
                  done

                  echo "Analysis complete. Check artifacts for detailed diagnostics."
                  exit 1
                fi

            - name: Upload Analysis Artifacts
              if: failure()
              uses: actions/upload-artifact@v4
              with:
                  name: ci-failure-analysis
                  path: |
                    logs/
                    analysis-artifacts/
                  retention-days: 7
            - name: Generate OpenAPI spec
              run: |
                  source .venv/bin/activate
                  python scripts/generate_openapi.py
            - name: Check committed OpenAPI spec
              run: |
                  git diff --quiet src/devonboarder/openapi.json || {
                      echo "::error::openapi.json is outdated. Run 'make openapi' and commit the changes.";
                      exit 1;
                  }
            - name: Validate OpenAPI contract
              run: |
                  source .venv/bin/activate
                  python -c "
                  import json
                  from openapi_spec_validator import validate_spec

                  with open('src/devonboarder/openapi.json') as f:
                      spec = json.load(f)

                  try:
                      validate_spec(spec)
                      print('PASS: OpenAPI spec is valid')
                  except Exception as e:
                      print(f'FAIL: OpenAPI spec validation failed: {e}')
                      exit(1)
                  "
            - name: Alembic migration lint
              run: ./scripts/alembic_migration_check.sh
            - name: Doc coverage check
              run: |
                  source .venv/bin/activate
                  python scripts/check_docstrings.py src/devonboarder
            - name: Run linter
              run: |
                  source .venv/bin/activate
                  ruff check --output-format=github .
            - name: Run mypy
              run: |
                  source .venv/bin/activate
                  mypy --cache-dir=logs/.mypy_cache src/devonboarder
            - name: Install Vale
              run: |
                  # Download and install Vale 3.12.0 to /usr/local/bin
                  VALE_VERSION=3.12.0
                  VALE_URL="https://github.com/errata-ai/vale/releases/download/v${VALE_VERSION}/vale_${VALE_VERSION}_Linux_64-bit.tar.gz"
                  TMP_DIR=$(mktemp -d)
                  trap 'rm -rf "$TMP_DIR"' EXIT
                  curl -fsSL "$VALE_URL" | tar -xzC "$TMP_DIR"
                  sudo install -m 755 "$TMP_DIR/vale" /usr/local/bin/vale
                  # Verify installation
                  vale --version
            - name: Documentation style check
              run: ./scripts/check_docs.sh
            - name: Upload Vale results
              if: always()
              uses: actions/upload-artifact@v4
              with:
                  name: vale-results
                  path: logs/vale-results.json
                  retention-days: 7
            - name: Generate secrets
              run: ./scripts/generate-secrets.sh
            - name: Audit environment variables
              run: |
                  mkdir -p logs
                  env -i PATH="$PATH" bash -c 'set -a; source .env.ci; set +a; JSON_OUTPUT=logs/env_audit.json bash scripts/audit_env_vars.sh' > logs/env_audit.log
                  cat logs/env_audit.log
                  cat logs/env_audit.json
                  missing=$(python -c 'import json,sys;print("".join(json.load(open("logs/env_audit.json")).get("missing", [])))')
                  extras=$(python -c 'import json,sys;d=json.load(open("logs/env_audit.json"));print("".join(e for e in d.get("extra", []) if e not in ("PATH","PWD","SHLVL","_")))')
                  if [ -n "$missing" ] || [ -n "$extras" ]; then
                      echo "::error::Environment variable mismatch detected"
                      exit 1
                  fi
            - name: Upload env audit
              if: always()
              uses: actions/upload-artifact@v4
              with:
                  name: env-audit
                  path: |
                      logs/env_audit.log
                      logs/env_audit.json
                  retention-days: 7
            - name: Build containers
              run: docker compose -f docker-compose.ci.yaml --env-file .env.ci build 2>&1 | tee logs/docker-build.log
            - name: Scan images with Trivy
              env:
                  TRIVY_VERSION: 0.47.0
              run: bash scripts/trivy_scan.sh docker-compose.ci.yaml
            - name: Start docker compose
              run: docker compose -f docker-compose.ci.yaml --env-file .env.ci up -d
            - name: Verify compose services
              run: |
                  docker compose -f docker-compose.ci.yaml --env-file .env.ci ps
                  failed=$(docker compose -f docker-compose.ci.yaml --env-file .env.ci ps -q | xargs -r docker inspect -f '{{.State.Status}}' | grep -v running || true)
                  if [ -n "$failed" ]; then
                      docker compose logs
                      exit 1
                  fi
            - name: Wait for auth service
              run: bash scripts/wait_for_service.sh http://localhost:8002/health 30 2 auth
            - name: Run diagnostics
              run: |
                  mkdir -p logs
                  source .venv/bin/activate
                  PYTHONPATH=src python -m devonboarder.diagnostics > logs/diagnostics.log
            - name: Upload diagnostics
              if: always()
              uses: actions/upload-artifact@v4
              with:
                  name: diagnostics
                  path: logs/diagnostics.log
                  retention-days: 7
            - name: Prepare test-results directory
              run: mkdir -p test-results logs
            - name: Run per-service coverage tests
              run: |
                  source .venv/bin/activate
                  echo "=========================================="
                  echo "DevOnboarder Per-Service Coverage Analysis"
                  echo "=========================================="
                  echo

                  # Initialize coverage tracking
                  OVERALL_SUCCESS=true

                  # Core authentication service - highest standard
                  echo "Testing devonboarder service (95% threshold)..."
                  if COVERAGE_FILE=logs/.coverage_auth pytest \
                      -o cache_dir=logs/.pytest_cache \
                      --cov --cov-config=config/.coveragerc.auth \
                      --cov-report=term-missing \
                      --cov-report=xml:logs/coverage_auth.xml \
                      --cov-fail-under=95 \
                      --junitxml=test-results/pytest-auth.xml \
                      tests/test_auth_service.py \
                      2>&1 | tee logs/pytest_auth.log; then
                      echo "PASS devonboarder: Coverage above 95% threshold"
                  else
                      echo "FAIL devonboarder: Coverage below 95% threshold"
                      OVERALL_SUCCESS=false
                  fi
                  echo

                  # XP/gamification service - high standard
                  echo "Testing xp service (90% threshold)..."
                  if COVERAGE_FILE=logs/.coverage_xp pytest \
                      -o cache_dir=logs/.pytest_cache \
                      --cov --cov-config=config/.coveragerc.xp \
                      --cov-report=term-missing \
                      --cov-report=xml:logs/coverage_xp.xml \
                      --cov-fail-under=90 \
                      --junitxml=test-results/pytest-xp.xml \
                      tests/test_xp_api.py \
                      2>&1 | tee logs/pytest_xp.log; then
                      echo "PASS xp: Coverage above 90% threshold"
                  else
                      echo "FAIL xp: Coverage below 90% threshold"
                      OVERALL_SUCCESS=false
                  fi
                  echo

                  # Discord integration - high standard (critical OAuth)
                  echo "Testing discord_integration service (90% threshold)..."
                  if COVERAGE_FILE=logs/.coverage_discord pytest \
                      -o cache_dir=logs/.pytest_cache \
                      --cov --cov-config=config/.coveragerc.discord \
                      --cov-report=term-missing \
                      --cov-report=xml:logs/coverage_discord.xml \
                      --cov-fail-under=90 \
                      --junitxml=test-results/pytest-discord.xml \
                      tests/test_discord_integration.py \
                      2>&1 | tee logs/pytest_discord.log; then
                      echo "PASS discord_integration: Coverage above 90% threshold"
                  else
                      echo "FAIL discord_integration: Coverage below 90% threshold"
                      OVERALL_SUCCESS=false
                  fi
                  echo

                  # Feedback service - moderate standard
                  echo "Testing feedback_service (85% threshold)..."
                  if COVERAGE_FILE=logs/.coverage_feedback pytest \
                      -o cache_dir=logs/.pytest_cache \
                      --cov=src/feedback_service \
                      --cov-report=term-missing \
                      --cov-report=xml:logs/coverage_feedback.xml \
                      --cov-fail-under=85 \
                      --junitxml=test-results/pytest-feedback.xml \
                      2>&1 | tee logs/pytest_feedback.log; then
                      echo "PASS feedback_service: Coverage above 85% threshold"
                  else
                      echo "FAIL feedback_service: Coverage below 85% threshold"
                      OVERALL_SUCCESS=false
                  fi
                  echo

                  # Routes - moderate standard
                  echo "Testing routes (85% threshold)..."
                  if COVERAGE_FILE=logs/.coverage_routes pytest \
                      -o cache_dir=logs/.pytest_cache \
                      --cov=src/routes \
                      --cov-report=term-missing \
                      --cov-report=xml:logs/coverage_routes.xml \
                      --cov-fail-under=85 \
                      --junitxml=test-results/pytest-routes.xml \
                      2>&1 | tee logs/pytest_routes.log; then
                      echo "PASS routes: Coverage above 85% threshold"
                  else
                      echo "FAIL routes: Coverage below 85% threshold"
                      OVERALL_SUCCESS=false
                  fi
                  echo

                  # LLM helper service - moderate standard
                  echo "Testing llama2_agile_helper (85% threshold)..."
                  if COVERAGE_FILE=logs/.coverage_llama pytest \
                      -o cache_dir=logs/.pytest_cache \
                      --cov=src/llama2_agile_helper \
                      --cov-report=term-missing \
                      --cov-report=xml:logs/coverage_llama.xml \
                      --cov-fail-under=85 \
                      --junitxml=test-results/pytest-llama.xml \
                      2>&1 | tee logs/pytest_llama.log; then
                      echo "PASS llama2_agile_helper: Coverage above 85% threshold"
                  else
                      echo "FAIL llama2_agile_helper: Coverage below 85% threshold"
                      OVERALL_SUCCESS=false
                  fi
                  echo

                  # Generate combined coverage report
                  echo "Generating combined coverage report..."
                  COVERAGE_FILE=logs/.coverage pytest \
                      -o cache_dir=logs/.pytest_cache \
                      --cov=src \
                      --cov-report=xml:logs/coverage.xml \
                      --cov-report=term \
                      --junitxml=test-results/pytest-results.xml \
                      2>&1 | tee logs/pytest.log

                  echo
                  echo "=========================================="
                  echo "Per-Service Coverage Summary"
                  echo "=========================================="

                  # Check overall result
                  if [ "$OVERALL_SUCCESS" = "true" ]; then
                      echo "SUCCESS: ALL SERVICES PASSED their coverage thresholds"
                      echo "DevOnboarder maintains high quality across all services"
                  else
                      echo "WARNING: Some services failed coverage thresholds"
                      echo "Review individual service logs for improvement opportunities"
                      echo "Focus testing efforts on failed services for maximum ROI"
                      exit 1
                  fi
            - name: Upload pytest results
              if: always() && hashFiles('test-results/pytest-*.xml') != ''
              uses: actions/upload-artifact@v4
              with:
                  name: pytest-results
                  path: |
                      test-results/pytest-results.xml
                      test-results/pytest-devonboarder.xml
                      test-results/pytest-utils.xml
                      test-results/pytest-xp.xml
                      test-results/pytest-discord.xml
                      test-results/pytest-feedback.xml
                      test-results/pytest-routes.xml
                      test-results/pytest-llama.xml
                  retention-days: 7
            - name: Annotate pytest failures
              if: failure() && hashFiles('test-results/pytest-results.xml') != ''
              run: |
                  line=$(grep -n -m 1 '<failure' test-results/pytest-results.xml | cut -d: -f1)
                  echo "::error file=test-results/pytest-results.xml,line=${line}::Test failures detected"
            - name: Install frontend dependencies
              run: |
                  npm ci || {
                      echo "npm install failed. See docs/offline-setup.md for offline instructions." >&2
                      exit 1
                  }
              working-directory: frontend
            - name: Run frontend lint
              run: npm run lint
              working-directory: frontend
            - name: Run frontend tests with coverage
              run: npm test 2>&1 | tee vitest.log
              working-directory: frontend
            - name: Upload vitest log
              if: always()
              uses: actions/upload-artifact@v4
              with:
                  name: vitest-log
                  path: frontend/vitest.log
                  retention-days: 7
            - name: Cache Playwright browsers
              uses: actions/cache@v4
              with:
                  path: ~/.cache/ms-playwright
                  key: ${{ runner.os }}-node${{ matrix.node-version }}-playwright-${{ hashFiles('frontend/package-lock.json') }}
                  restore-keys: |
                      ${{ runner.os }}-node${{ matrix.node-version }}-playwright-
            - name: Install Playwright browsers
              run: npx playwright install --with-deps
              working-directory: frontend
            - name: Run E2E tests
              run: npm run test:e2e 2>&1 | tee playwright.log
              working-directory: frontend
              env:
                  AUTH_URL: http://localhost:8002
            - name: Run performance tests
              run: npm run perf 2>&1 | tee lhci.log
              working-directory: frontend
            - name: Run accessibility tests
              run: npm run test:a11y 2>&1 | tee a11y.log
              working-directory: frontend
            - name: Upload playwright log
              if: always()
              uses: actions/upload-artifact@v4
              with:
                  name: playwright-log
                  path: frontend/playwright.log
                  retention-days: 7
            - name: Upload accessibility log
              if: always()
              uses: actions/upload-artifact@v4
              with:
                  name: a11y-log
                  path: frontend/a11y.log
                  retention-days: 7
            - name: Upload Lighthouse log
              if: always()
              uses: actions/upload-artifact@v4
              with:
                  name: lighthouse-log
                  path: frontend/lhci.log
                  retention-days: 7
            - name: Upload Lighthouse report
              if: always()
              uses: actions/upload-artifact@v4
              with:
                  name: lighthouse-report
                  path: frontend/lhci-report
                  retention-days: 7
            - name: Install bot dependencies
              run: |
                  npm ci || {
                      echo "npm install failed. See docs/offline-setup.md for offline instructions." >&2
                      exit 1
                  }
              working-directory: bot
            - name: Run bot lint
              run: npm run lint
              working-directory: bot
            - name: Run bot tests with coverage
              run: npm test 2>&1 | tee jest.log
              working-directory: bot
            - name: Upload jest log
              if: always()
              uses: actions/upload-artifact@v4
              with:
                  name: jest-log
                  path: bot/jest.log
                  retention-days: 7
            - name: Generate coverage summary
              env:
                  GITHUB_SERVER_URL: ${{ github.server_url }}
                  GITHUB_REPOSITORY: ${{ github.repository }}
                  GITHUB_RUN_ID: ${{ github.run_id }}
              run: |
                  source .venv/bin/activate
                  echo "Generating per-service coverage report..."
                  python scripts/generate_service_coverage_report.py
                  echo "Generating traditional coverage summary..."
                  python scripts/post_coverage_comment.py coverage-summary.md
                  bash scripts/append_coverage_summary.sh coverage-summary.md
            - name: Upload coverage summary
              if: always()
              uses: actions/upload-artifact@v4
              with:
                  name: coverage-summary
                  path: coverage-summary.md
                  retention-days: 7
            - name: Upload coverage data
              if: always()
              uses: actions/upload-artifact@v4
              with:
                  name: coverage-data
                  path: |
                      bot/coverage
                      frontend/coverage
                      logs/.coverage*
                      logs/coverage*.xml
                      logs/pytest*.log
                  retention-days: 7
            - name: Post coverage comment
              if: github.event_name == 'pull_request'
              run: |
                  gh_bin=$(which gh)
                  "$gh_bin" pr comment ${{ github.event.pull_request.number }} --body-file coverage-summary.md
              env:
                  GH_TOKEN: ${{ secrets.CI_ISSUE_AUTOMATION_TOKEN || secrets.CI_BOT_TOKEN || secrets.GITHUB_TOKEN }}
            - name: Update coverage badge
              run: |
                  source .venv/bin/activate
                  python scripts/update_coverage_badge.py coverage-summary.md coverage.svg
<<<<<<< HEAD
            - name: Commit coverage badge
              if: github.event_name != 'pull_request'
              env:
                  # Use DevOnboarder CI token hierarchy: CI_ISSUE_AUTOMATION_TOKEN -> CI_BOT_TOKEN -> GITHUB_TOKEN
                  CI_BOT_TOKEN: ${{ secrets.CI_ISSUE_AUTOMATION_TOKEN || secrets.CI_BOT_TOKEN || secrets.GITHUB_TOKEN }}
                  GITHUB_TOKEN: ${{ secrets.GITHUB_TOKEN }}
              run: |
                  # Ensure we're in virtual environment context for any Python tools
                  source .venv/bin/activate

                  git config user.name "${{ github.actor }}"
                  git config user.email "${{ github.actor }}@users.noreply.github.com"

                  # Check if coverage badge file exists and has changes
                  if [ -f "coverage.svg" ]; then
                      git add coverage.svg

                      # Only commit if there are changes
                      if git diff --staged --quiet; then
                          echo "No changes to coverage badge"
                      else
                          git commit -m "CHORE(ci): update coverage badge"
                          # Try CI token first, fallback to GITHUB_TOKEN with proper authentication
                          if [ -n "$CI_BOT_TOKEN" ] && [ "$CI_BOT_TOKEN" != "$GITHUB_TOKEN" ]; then
                              echo "Attempting push with CI_BOT_TOKEN..."
                              git push "https://$CI_BOT_TOKEN@github.com/${{ github.repository }}.git" "HEAD:${{ github.ref }}" || {
                                  echo "CI_BOT_TOKEN failed, falling back to GITHUB_TOKEN..."
                                  git push "https://$GITHUB_TOKEN@github.com/${{ github.repository }}.git" "HEAD:${{ github.ref }}" || {
                                      echo "FAIL: All git push attempts failed - coverage badge will be uploaded as artifact"
                                      exit 1  # Trigger failure condition for artifact upload
                                  }
                              }
                          else
                              echo "Using GITHUB_TOKEN for push..."
                              git push "https://$GITHUB_TOKEN@github.com/${{ github.repository }}.git" "HEAD:${{ github.ref }}" || {
                                  echo "FAIL: GITHUB_TOKEN push failed - coverage badge will be uploaded as artifact"
                                  exit 1  # Trigger failure condition for artifact upload
                              }
                          fi
                      fi
                  else
                      echo "Coverage badge file not found"
                  fi
=======
            # Disabled: Coverage badge commit causes signature verification issues
            # - name: Commit coverage badge
            #   if: github.event_name != 'pull_request'
            #   env:
            #       # Use DevOnboarder CI token hierarchy: CI_ISSUE_AUTOMATION_TOKEN -> CI_BOT_TOKEN -> GITHUB_TOKEN
            #       CI_BOT_TOKEN: ${{ secrets.CI_ISSUE_AUTOMATION_TOKEN || secrets.CI_BOT_TOKEN || secrets.GITHUB_TOKEN }}
            #       GITHUB_TOKEN: ${{ secrets.GITHUB_TOKEN }}
            #   run: |
            #       # Ensure we're in virtual environment context for any Python tools
            #       source .venv/bin/activate
            #
            #       git config user.name "${{ github.actor }}"
            #       git config user.email "${{ github.actor }}@users.noreply.github.com"
            #
            #       # Check if coverage badge file exists and has changes
            #       if [ -f "coverage.svg" ]; then
            #           git add coverage.svg
            #
            #           # Only commit if there are changes
            #           if git diff --staged --quiet; then
            #               echo "No changes to coverage badge"
            #           else
            #               git commit -m "CHORE(ci): update coverage badge"
            #               # Try CI token first, fallback to GITHUB_TOKEN with proper authentication
            #               if [ -n "$CI_BOT_TOKEN" ] && [ "$CI_BOT_TOKEN" != "$GITHUB_TOKEN" ]; then
            #                   echo "Attempting push with CI_BOT_TOKEN..."
            #                   git push "https://$CI_BOT_TOKEN@github.com/${{ github.repository }}.git" "HEAD:${{ github.ref }}" || {
            #                       echo "CI_BOT_TOKEN failed, falling back to GITHUB_TOKEN..."
            #                       git push "https://$GITHUB_TOKEN@github.com/${{ github.repository }}.git" "HEAD:${{ github.ref }}" || {
            #                           echo "FAIL: All git push attempts failed - coverage badge will be uploaded as artifact"
            #                           exit 1  # Trigger failure condition for artifact upload
            #                       }
            #                   }
            #               else
            #                   echo "Using GITHUB_TOKEN for push..."
            #                   git push "https://$GITHUB_TOKEN@github.com/${{ github.repository }}.git" "HEAD:${{ github.ref }}" || {
            #                       echo "FAIL: GITHUB_TOKEN push failed - coverage badge will be uploaded as artifact"
            #                       exit 1  # Trigger failure condition for artifact upload
            #                   }
            #               fi
            #           fi
            #       else
            #           echo "Coverage badge file not found"
            #       fi
>>>>>>> aabf8a09

            # Upload coverage badge as artifact if git push failed
            - name: Upload coverage badge as artifact (fallback)
              if: failure() || github.event_name == 'pull_request'
              uses: actions/upload-artifact@v4
              with:
                  name: coverage-badge-fallback
                  path: coverage.svg
                  retention-days: 30
            - name: Clean test artifacts
              if: always()
              run: bash scripts/clean_pytest_artifacts.sh
            - name: Post-success log cleanup
              if: success()
              run: |
                  echo "CI completed successfully - smart cleaning temporary artifacts"
                  bash scripts/manage_logs.sh smart-clean
                  echo "SUCCESS: Temporary artifacts cleaned, important logs preserved for next run"

            - name: Wait for auth service
              run: bash scripts/wait_for_service.sh http://localhost:8002/health 30 2 auth
            - name: Check CORS & security headers
              run: ./scripts/check_headers.py
              env:
                  CHECK_HEADERS_URL: http://localhost:8002/api/user
            - name: Run security audit
              run: bash scripts/security_audit.sh
            - name: Bandit Security Scan
              run: bandit -r src -ll
            - name: NPM Audit (high severity)
              run: npm audit --audit-level=high
              working-directory: frontend
            - name: NPM Audit (bot)
              run: npm audit --audit-level=high
              working-directory: bot
            - name: Stop docker compose
              if: always()
              run: |
                  if [ -f .env.ci ]; then
                      docker compose -f docker-compose.ci.yaml --env-file .env.ci down
                  else
                      docker compose -f docker-compose.ci.yaml down
                  fi
            - name: Label Codex PR
              if: github.actor == 'codex[bot]'
              run: |
                  gh_bin=$(which gh)
                  if ! "$gh_bin" api user >/dev/null 2>&1; then
                      echo "::warning::GitHub CLI authentication failed. Skipping PR labeling."
                      exit 0
                  fi
                  if ! "$gh_bin" pr edit ${{ github.event.pull_request.number }} --add-label "Codex"; then
                      echo "::warning::Failed to add label to PR ${{ github.event.pull_request.number }}"
                  fi
              env:
                  GH_TOKEN: ${{ secrets.CI_ISSUE_AUTOMATION_TOKEN || secrets.CI_BOT_TOKEN || secrets.GITHUB_TOKEN }}
            - name: Summarize CI failures
              if: always()
              run: |
                  # Ensure virtual environment exists before activating
                  if [ ! -d ".venv" ]; then
                      echo "Virtual environment not found, creating minimal environment..."
                      python -m venv .venv
                      source .venv/bin/activate
                      # Install minimal dependencies if needed
                      pip install --quiet --no-deps pathlib || echo "Failed to install pathlib, continuing..."
                  else
                      source .venv/bin/activate
                  fi
                  python scripts/summarize_ci_failures.py
            - name: Run CI failure diagnoser
              if: always()
              run: |
                  # Ensure virtual environment exists before activating
                  if [ ! -d ".venv" ]; then
                      echo "Virtual environment not found, creating minimal environment..."
                      python -m venv .venv
                      source .venv/bin/activate
                      # Install minimal dependencies needed for diagnoser
                      pip install --quiet --no-deps pathlib || echo "Failed to install pathlib, continuing..."
                  else
                      source .venv/bin/activate
                  fi

                  # Create audit.md even if diagnoser fails
                  if python scripts/ci_failure_diagnoser.py ${{ runner.temp }}/_github_workflow/*/job.log > audit.md 2>&1; then
                      echo "CI failure diagnoser completed successfully"
                  else
                      {
                        echo "# CI Failure Analysis"
                        echo ""
                        echo "CI failure diagnoser encountered an issue:"
                        echo "- Log files may not be available at expected location"
                        echo "- Job logs: \`${{ runner.temp }}/_github_workflow/*/job.log\`"
                        echo ""
                        echo "Please check the workflow logs for detailed error information."
                      } > audit.md
                  fi
                  # Ensure audit.md exists and has content
                  if [ ! -f audit.md ] || [ ! -s audit.md ]; then
                      echo "# CI Status" > audit.md
                      echo "No failure patterns detected in available logs." >> audit.md
                  fi
            - name: Download previous CI failure issue
              if: always()
              run: bash scripts/download_ci_failure_issue.sh
              env:
                  GH_TOKEN: ${{ secrets.CI_ISSUE_AUTOMATION_TOKEN || secrets.CI_BOT_TOKEN || secrets.GITHUB_TOKEN }}
            - name: Create or update CI failure issue
              if: always() && github.event_name == 'pull_request'
              id: ci_failure
              run: |
                  set -euo pipefail
                  printf -- "<!-- sha: %s -->\n" "$GITHUB_SHA" >> summary.md

                  # Ensure audit.md exists before trying to read it
                  if [ -f audit.md ]; then
                      cat audit.md >> summary.md
                  else
                      echo "# CI Analysis" >> summary.md
                      echo "Audit file not available." >> summary.md
                  fi

                  gh_bin=$(which gh)
                  "$gh_bin" auth status 2>&1 | tee -a gh_cli.log

                  # Check if we have sufficient permissions
                  if ! gh_bin_check=$("$gh_bin" api user 2>&1); then
                      echo "::warning::GitHub CLI authentication failed. Skipping issue operations."
                      echo "Auth check output:" | tee -a gh_cli.log
                      echo "$gh_bin_check" | tee -a gh_cli.log
                      exit 0
                  fi

                  ISSUE_FILE=ci_failure_issue.txt
                  ISSUE_TITLE="CI Failure: PR #${{ github.event.pull_request.number }}"
                  if [ -f "$ISSUE_FILE" ]; then
                      ISSUE=$(cat "$ISSUE_FILE")
                      echo "Using saved issue number:" | tee -a gh_cli.log
                      printf -- "%s\n" "$ISSUE" | tee -a gh_cli.log
                      if ! "$gh_bin" issue comment "$ISSUE" --body-file summary.md 2>&1 | tee -a gh_cli.log; then
                          echo "Failed to comment on issue. Continuing without issue update." | tee -a gh_cli.log
                          echo "::warning::Failed to comment on issue ${ISSUE}. Continuing without issue update."
                      fi
                  else
                      echo "Searching for existing issue" | tee -a gh_cli.log
                      if search_output=$("$gh_bin" issue list --label ci-failure --state open --search "$ISSUE_TITLE" 2>&1 | tee -a gh_cli.log); then
                          ISSUE=$(echo "$search_output" | awk 'NR==1 {print $1}')
                          if [ -n "$ISSUE" ]; then
                              if ! "$gh_bin" issue comment "$ISSUE" --body-file summary.md 2>&1 | tee -a gh_cli.log; then
                                  echo "Failed to comment on existing issue" | tee -a gh_cli.log
                                  printf "::warning::Failed to comment on existing issue %s\n" "$ISSUE"
                              fi
                          else
                              if ISSUE_URL=$("$gh_bin" issue create --title "$ISSUE_TITLE" --body-file summary.md --label ci-failure 2>&1 | tee -a gh_cli.log); then
                                ISSUE=$(printf -- '%s' "$ISSUE_URL" | grep -oE '[0-9]+$')
                              else
                                  printf "::warning::Failed to create new issue. Continuing without issue creation.\n"
                                  ISSUE=""
                              fi
                          fi
                      else
                          printf "::warning::Failed to search for issues. Continuing without issue operations.\n"
                          ISSUE=""
                      fi
                  fi
                  printf -- "issue-number=%s\n" "${ISSUE:-none}" >> "$GITHUB_OUTPUT"
              env:
                  GH_TOKEN: ${{ secrets.CI_ISSUE_AUTOMATION_TOKEN || secrets.CI_BOT_TOKEN || secrets.GITHUB_TOKEN }}
            - name: Save CI failure issue number
              if: failure() && github.event_name == 'pull_request'
              run: echo "${{ steps.ci_failure.outputs.issue-number }}" > ci_failure_issue.txt
            - name: Upload CI failure issue number
              if: failure() && github.event_name == 'pull_request'
              uses: actions/upload-artifact@v4
              with:
                  name: ci-failure-issue
                  path: ci_failure_issue.txt
                  retention-days: 7
            - name: Close CI failure issue
              if: success()
              run: |
                  gh_bin=$(which gh)

                  # Check if we have sufficient permissions
                  if ! "$gh_bin" api user >/dev/null 2>&1; then
                      echo "::warning::GitHub CLI authentication failed. Skipping issue closure."
                      exit 0
                  fi

                  if ISSUES=$("$gh_bin" issue list --label ci-failure --state open 2>&1 | tee -a gh_cli.log | awk '{print $1}'); then
                      for ISSUE in $ISSUES; do
                        if [ -n "$ISSUE" ] && [ "$ISSUE" != "#" ]; then
                            if ! "$gh_bin" issue comment "$ISSUE" --body "CI run ${{ github.run_id }} passed. Closing." 2>&1 | tee -a gh_cli.log; then
                                echo "Failed to comment on issue during closure" | tee -a gh_cli.log
                                echo "::warning::Failed to comment on issue ${ISSUE} during closure"
                            fi
                            if ! "$gh_bin" issue close "$ISSUE" 2>&1 | tee -a gh_cli.log; then
                                echo "Failed to close issue" | tee -a gh_cli.log
                                echo "::warning::Failed to close issue ${ISSUE}"
                            fi
                        fi
                      done
                  else
                      echo "::warning::Failed to list issues for closure"
                  fi
              env:
                  GH_TOKEN: ${{ secrets.CI_ISSUE_AUTOMATION_TOKEN || secrets.CI_BOT_TOKEN || secrets.GITHUB_TOKEN }}
            - name: Prepare CI log artifacts
              if: always()
              run: |
                  mkdir -p logs
                  mv -f gh_cli.log logs/ 2>/dev/null || true
                  mv -f audit.md logs/ 2>/dev/null || true
            - name: Upload CI logs
              if: always()
              uses: actions/upload-artifact@v4
              with:
                  name: ci-logs
                  path: |
                      logs
                      ${{ runner.temp }}/_github_workflow/*/job.log
            - name: Root Artifact Guard
              if: always()
              run: bash scripts/enforce_output_location.sh<|MERGE_RESOLUTION|>--- conflicted
+++ resolved
@@ -101,12 +101,8 @@
                       # Install GitHub CLI if not available
                       curl -fsSL https://cli.github.com/packages/githubcli-archive-keyring.gpg | sudo dd of=/usr/share/keyrings/githubcli-archive-keyring.gpg
                       ARCH=$(dpkg --print-architecture)
-<<<<<<< HEAD
-                      printf "deb [arch=%s] signed-by=/usr/share/keyrings/githubcli-archive-keyring.gpg]\n" "$ARCH" | sudo tee /etc/apt/sources.list.d/github-cli.list > /dev/null
-=======
                       printf "deb [arch=%s signed-by=/usr/share/keyrings/githubcli-archive-keyring.gpg] https://cli.github.com/packages stable main\n" \
                           "$ARCH" | sudo tee /etc/apt/sources.list.d/github-cli.list > /dev/null
->>>>>>> aabf8a09
                       sudo apt update
                       sudo apt install gh
                   fi
@@ -694,51 +690,6 @@
               run: |
                   source .venv/bin/activate
                   python scripts/update_coverage_badge.py coverage-summary.md coverage.svg
-<<<<<<< HEAD
-            - name: Commit coverage badge
-              if: github.event_name != 'pull_request'
-              env:
-                  # Use DevOnboarder CI token hierarchy: CI_ISSUE_AUTOMATION_TOKEN -> CI_BOT_TOKEN -> GITHUB_TOKEN
-                  CI_BOT_TOKEN: ${{ secrets.CI_ISSUE_AUTOMATION_TOKEN || secrets.CI_BOT_TOKEN || secrets.GITHUB_TOKEN }}
-                  GITHUB_TOKEN: ${{ secrets.GITHUB_TOKEN }}
-              run: |
-                  # Ensure we're in virtual environment context for any Python tools
-                  source .venv/bin/activate
-
-                  git config user.name "${{ github.actor }}"
-                  git config user.email "${{ github.actor }}@users.noreply.github.com"
-
-                  # Check if coverage badge file exists and has changes
-                  if [ -f "coverage.svg" ]; then
-                      git add coverage.svg
-
-                      # Only commit if there are changes
-                      if git diff --staged --quiet; then
-                          echo "No changes to coverage badge"
-                      else
-                          git commit -m "CHORE(ci): update coverage badge"
-                          # Try CI token first, fallback to GITHUB_TOKEN with proper authentication
-                          if [ -n "$CI_BOT_TOKEN" ] && [ "$CI_BOT_TOKEN" != "$GITHUB_TOKEN" ]; then
-                              echo "Attempting push with CI_BOT_TOKEN..."
-                              git push "https://$CI_BOT_TOKEN@github.com/${{ github.repository }}.git" "HEAD:${{ github.ref }}" || {
-                                  echo "CI_BOT_TOKEN failed, falling back to GITHUB_TOKEN..."
-                                  git push "https://$GITHUB_TOKEN@github.com/${{ github.repository }}.git" "HEAD:${{ github.ref }}" || {
-                                      echo "FAIL: All git push attempts failed - coverage badge will be uploaded as artifact"
-                                      exit 1  # Trigger failure condition for artifact upload
-                                  }
-                              }
-                          else
-                              echo "Using GITHUB_TOKEN for push..."
-                              git push "https://$GITHUB_TOKEN@github.com/${{ github.repository }}.git" "HEAD:${{ github.ref }}" || {
-                                  echo "FAIL: GITHUB_TOKEN push failed - coverage badge will be uploaded as artifact"
-                                  exit 1  # Trigger failure condition for artifact upload
-                              }
-                          fi
-                      fi
-                  else
-                      echo "Coverage badge file not found"
-                  fi
-=======
             # Disabled: Coverage badge commit causes signature verification issues
             # - name: Commit coverage badge
             #   if: github.event_name != 'pull_request'
@@ -783,7 +734,6 @@
             #       else
             #           echo "Coverage badge file not found"
             #       fi
->>>>>>> aabf8a09
 
             # Upload coverage badge as artifact if git push failed
             - name: Upload coverage badge as artifact (fallback)
