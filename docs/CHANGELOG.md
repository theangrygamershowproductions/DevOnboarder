# Changelog

All notable changes to this project will be recorded in this file.

## [Unreleased]

<!-- markdownlint-disable MD030 -->

- docs(node): update setup and troubleshooting guides for Node.js 22
- fix(ci): markdownlint workflow configuration to exclude dependency directories
- feat(docs): comprehensive ROADMAP.md and ROADMAP_SUMMARY.md for DevSecOps Manager review
- fix(ci): added .markdownlintignore to prevent scanning of node_modules and dependencies
- docs(retro): add retrospective for roadmap documentation project

- docs(agents): remove duplicate Agent Maintenance documentation entry

- docs(prompts): clarify dependency inventory saved to `docs/dependency_inventory.xlsx` and CI audits to `audit.md`

- docs(potato): convert Easter egg line to heading

- docs(discord): specify `text` language for message templates
- docs(git): clarify CHORE usage in commit examples
- docs(readme, contributing): emphasize running `pip install -e .[test]` before `pytest`; add `scripts/setup_tests.sh`
- feat(project): add optional `test` extras and use `pip install .[test]` in CI
- chore(ci): install package with test extras during setup

- chore(setup): ensure `setup-env.sh` installs Python 3.12 when Docker is unavailable
- chore(ci): validate bot permissions with `list-bots.py`
- chore(ci): route retrospective alerts through notify workflow
- chore(bots): record Branch Cleanup permissions in `.codex/bot-permissions.yaml`
- docs(ci): outline CI enforcement tasks in `.codex/automation-tasks.md`
- docs(ci): outline `markdown/fix-style-violations` task in `.codex/automation-tasks.md`
- docs(pr-template): add Codex policy checklist bullet to PR templates
- docs(readme): mention `mise use` for installing Python 3.12
- fix(ci): exclude self from notify-humans check in validate-permissions.yml
- fix(ci): exclude self from Slack webhook check in validate-permissions.yml
- chore(ci): use `BOT_PR_WRITE_TOKEN` in validate-permissions workflow
- docs(env): document `BOT_PR_WRITE_TOKEN` secret
- docs(bot): add `docs/bot-types.md` and update bot README and main README
- chore(ci): enforce PR checklist with `scripts/validate_pr_checklist.sh`
- fix(ci): ignore comment failures in `validate_pr_checklist.sh`
- fix(ci): accept checked or unchecked boxes in `validate_pr_checklist.sh`
- docs(guidelines): update commit message examples to use `CHORE(ci)` instead of `CI(build)`
- fix(ci): include full checklist content in `validate_pr_checklist.sh` comments
- feat(ci): comment checklist with GraphQL in `validate_pr_checklist.sh`
- docs(readme): link to `docs/bot-types.md` for Discord bot versus Codex agents
- chore(setup): warn when Python < 3.12 in `setup-env.sh`
- docs(retros): introduce retrospective framework and audit workflow
- docs(retros): document `scripts/create-retro-file.sh` usage for new retrospectives
- docs(ci): note `OPENAI_API_KEY` secret requirement for `auto-fix.yml`
- docs(ci): add PR checklist snippet under `docs/checklists/` and reference it from README
- FEAT(ci): add Codex CI failure diagnoser script for auto-triage
- docs(ci): introduce CI-first OpenAI API key policy document
- chore(ci): use list_open_ci_issues script in cleanup workflow
- chore(setup): ensure `setup-env.sh` installs Python 3.12 when Docker is unavailable
- chore(ci): validate bot permissions with `list-bots.py`
- chore(ci): route retrospective alerts through notify workflow
- docs(ci): outline CI enforcement tasks in `.codex/automation-tasks.md`
- docs(pr-template): add Codex policy checklist bullet to PR templates
- docs(readme): mention `mise use` for installing Python 3.12
- chore(setup): warn when Python < 3.12 in `setup-env.sh`
- docs(retros): introduce retrospective framework and audit workflow
- docs(retros): document `scripts/create-retro-file.sh` usage for new retrospectives
- docs(ci): note `OPENAI_API_KEY` secret requirement for `auto-fix.yml`
- docs(ci): introduce CI-first OpenAI API key policy document

- docs(env): document `CI_BOT_TOKEN` variable
- docs(env): document `CI_BOT_USERNAME` variable
- docs(contributing): document Python and Node dependency installation and
  add `dev_setup.sh`
- docs(env): document `CI_BUILD_OPENAPI` variable
- docs(agents): add EnvVar Manager agent and issue template
- chore(ci): add markdownlint workflow
- docs(agents): document markdown standards for EnvVar Manager
- docs(env): document CI-provided variables in `.env.example`
- chore(security): add missing bots to `.codex/bot-permissions.yaml` and cross-link governance
- chore(security): record permissions for additional agents and rename env_var_manager entry
- chore(ci): add branch cleanup script and workflow
- docs(env): rename `ENVVAR_MANAGER_TOKEN` to `ENV_VAR_MANAGER_KEY`
- docs(readme): highlight tests require Python 3.12
- chore(scripts): warn when Python version < 3.12
- docs(readme): document `/dependency_inventory` uploads `dependency_inventory.xlsx`

- fix(ci): correct YAML indentation in Verify gh version step
- chore(ci): reuse saved ci-failure issue number across runs
- feat(bot): add `/dependency_inventory` command to export dependencies to Excel
- docs(setup): highlight Python 3.12 requirement for tests
- chore(ci): track CI failure issues by PR number and store the commit SHA in the issue body
- chore(ci): validate `.codex/bot-permissions.yaml` via new script
- chore(ci): add permissions validation workflow
- chore(scripts): parse retrospective actions via new Python utility

- chore(scripts): deprecate `notify-humans.sh` in favor of the `notify.yml` workflow

- chore(codex): record bot secrets and permissions in `.codex/bot-permissions.yaml`

- chore(docs): regenerate env variable docs from `.env.example` via new script
  and run it in CI before validation
- chore(ci): add prod, staging, and dev orchestrator workflows
- feat(orchestration): parameterize orchestrator scripts with `ORCHESTRATOR_URL`

- Linked `docs/CHANGELOG.md` from `README.md` for easier navigation.
- Mentioned `.codex/agents/index.json` alongside `agents/index.md` and
  documented the agent index requirement in `AGENTS.md`.
- chore(scripts): add `check-bot-permissions.sh` and `notify-humans.sh`; orchestrator workflows use them
- chore(ci): add `notify.yml` workflow and replace `notify-humans.sh` calls
- docs(onboarding): document `notify.yml` usage in ONBOARDING and link from README
- Documented bot orchestration policy referencing `.codex/bot-permissions.yaml`
- Added `docs/orchestration.md` covering multi-bot setup, API key rotation and escalation steps.
- Documented that the `validate-yaml` step always runs even when `[no-ci]` skips
  the test job and clarified the `[no-ci]` marker in `docs/ci-workflow.md`.
- Added `.github/.yamllint-config` to centralize workflow lint rules, disabling
  `document-start` and `truthy` and warning on lines over 200 characters.
- Aligned yamllint invocation across scripts and CI with
  `yamllint -c .github/.yamllint-config .github/workflows/**/*.yml`.
- fix(ci): correct YAML indentation in `Python dependency audit` step
- Fixed indentation of Python blocks in `auto-fix.yml` to resolve YAML linting errors.
- Added `src/diagnostics.py` with a `python -m diagnostics` entry for package
  and service health checks. CI runs the script and uploads its log.
- Expanded QA checklist with TAGS-specific deployment and diagnostics items.
- Added `docs/diagnostics-sample.log` and referenced it from onboarding docs to
  show expected output from `python -m diagnostics`.
- Added `prompts/devonboarder_integration_task.md` and referenced it from
  `codex.tasks.json` so Codex can generate integration steps automatically.

- CI matrix now tests only Python 3.12 and Node 20.

- Improved `ci-monitor.yml` to detect additional rate-limit phrases and fall back
  to `${{ secrets.GITHUB_TOKEN }}` when `CI_ISSUE_TOKEN` is unavailable.
- Broadened `ci-monitor.yml` detection patterns, captures the matched log line,
  and falls back to `${{ secrets.GITHUB_TOKEN }}` when `CI_ISSUE_TOKEN` is
  missing.

- Documented additional pre-PR checklist steps in `docs/sample-pr.md`.
- Added `docs/codex-e2e-report.md` to track E2E run results and linked it from
  `docs/README.md`.
- Archived unused Dockerfiles and compose files under `archive/`.

- Replaced `.python-version` and `.nvmrc` with `.tool-versions` and added
  `.mise.yml`.
- Updated README to instruct running `mise install` using `.tool-versions` for Python and Node.js.

- Added `docs/ecosystem.md` and `docs/tags_integration.md` describing the TAGS
  stack and integration steps. Linked them from both READMEs.

- Linked TAGS stack docs from `docs/ONBOARDING.md` and mentioned `IS_ALPHA_USER`
  and `IS_FOUNDER` for running in TAGS.
- Added `TAGS_MODE` variable to `.env.example`, diagnostics, and integration docs
  so TAGS deployments check all services.

- Added `LLAMA2_API_TIMEOUT` variable with default `10` and documented it.
- Replaced the Node.js installation command to download the NodeSource script
  before running it, referencing the security policy.
- Enhanced `scripts/validate.sh` to enforce `.tool-versions`, lint workflows and
  Markdown files, validate front matter with `ajv`, and list unused Docker
  artifacts.
- Replaced the JSON block in `Codex_Contributor_Dashboard.md` with YAML front
  matter and validated the file using `yamllint`.

- Added weekly `ci-health.yml` workflow that tests active branches and opens an issue on failures.
- Introduced `auto-fix.yml` workflow that downloads CI logs, asks OpenAI for a YAML
  patch using `yamllint` output, applies it, then requests a broader fix and opens
  a pull request with `peter-evans/create-pull-request`.

- Implemented feedback submission and analytics API.
- Added a QA checklist bullet to the GitHub PR template.

- Documented health-check curl commands for local and production use and cross-linked from onboarding guide.

- Wrapped HTTP requests in scripts with try/except to exit on connection errors.
- Added unit tests for `resolve_verification_type` and `resolve_user_flags`.
- Expanded docs/QA_CHECKLIST.md with sections for architecture, CI/CD, Codex, Discord, ethics, and community.
- Added `scripts/generate_openapi.py` and a `make openapi` target for regenerating the FastAPI spec.
- Documented `pip-audit` failure behavior and offline steps in `docs/ci-workflow.md` per task docs-qa-101.
- Documented offline markdownlint usage in `docs/doc-quality-onboarding.md` per task docs-qa-102.
- Fixed ordered list formatting in `AGENTS.md` and updated outreach links.
- Added `/qa_checklist` bot command and the QA checklist document.
- Documented `/qa_checklist` usage in `docs/README.md`.
- Documented `/qa_checklist` usage in `docs/discord/configuration.md`.

- Added a Python shebang to `scripts/check_docstrings.py` and made the file executable.

- Added a Python shebang to `scripts/check_headers.py` and made the file executable.

- Added SECURITY.md outlining supported versions, reporting instructions, and a
  30-day response timeframe.
- Implemented the Discord Integration service with `/oauth` and `/roles` endpoints.

- Added CODE_OF_CONDUCT.md using the Contributor Covenant and linked it from the README and onboarding docs.
- Documented troubleshooting steps for CI failure issues.
- Removed pnpm lockfile commit instructions from `frontend/README.md`.
- Added mdformat to pre-commit with `--wrap 120` and documented running `pre-commit install` in CONTRIBUTING.
- Documented CI environment variables used in the workflows.
- Added a plugin registry that loads modules from `plugins/` and documented the
  structure in the READMEs.
- Documented `./scripts/run_tests.sh` as the preferred way to run tests.
- Warns when the CI failure issue search fails and logs the message in `gh_cli.log`.
- Searches the CI failure issue title and body for the commit SHA and logs the search exit code.
- Added a first PR guide and service architecture diagram with links from the docs overview. The screencast is now linked externally instead of embedded.
- Documented how maintainers can provide a personal access token for workflows on forked pull requests.
- Added a reminder in `docs/README.md` that forked pull requests require a personal access token or
  `pull_request_target` workflow to update CI failure issues.
- Expanded `docs/ci-failure-issues.md` with a note linking back to this reminder.
- Wrapped long documentation lines to satisfy markdownlint rule MD013.
- Additional documentation line wrapping for MD013.
- Clarified that `pip install -e .` and `pip install -r requirements-dev.txt` must run before executing tests.
- Updated AGENTS and the first PR guide to use uppercase commit types.

- Updated ESLint and TypeScript versions across bot and frontend packages and
  regenerated the lock files.

- Removed the Codecov badge from the README and deleted the upload step.
- Fixed indentation in `cleanup-ci-failure.yml` so the closing step runs as a
  separate action and prints `Closed N ci-failure issues` on success.
- Updated README star and issue links to point to the repository.
- Mentioned `docs/ci-failure-issues.md` in the README for troubleshooting CI
  automation.
- CI now commits a coverage.svg badge using coverage-summary.md.

- CI workflow caches Playwright browsers to reuse ~/.cache/ms-playwright.
- Skip Codex container setup when running in CI.
- Added `markdownlint-cli2` to documentation checks and pre-commit.
- `check_docs.sh` now runs `markdownlint-cli2 "**/*.md"` before Vale and the
  doc-quality guide notes this dependency.
- CI installs markdownlint dependencies before running documentation checks and
  uses `npx -y` with an offline hint on failure.
- Documented how to cache `markdownlint-cli2` for offline runs and clarified that
  `scripts/check_docs.sh` invokes `npx -y markdownlint-cli2`.
- Codex now attempts `ruff --fix` and `pre-commit run --files` when linting fails
  and commits the patch automatically if safe. Otherwise it opens a "chore:
  auto-fix lint errors via Codex" pull request.
- Added Bandit and npm audit checks to fail CI when high severity issues are found.
- `scripts/security_audit.sh` now exits with code 1 when `pip-audit` reports vulnerabilities, and CI runs `pip-audit` after installing Python requirements with offline guidance on failures.
- Install the GitHub CLI in CI using the preinstalled binary or
  `scripts/install_gh_cli.sh`.
- `scripts/trivy_scan.sh` now downloads the pinned Trivy release tarball instead
  of piping the install script. Offline instructions updated accordingly.
- Added `ghcr.io` to the network exception list with references to `scripts/setup-env.sh` and `docker-
compose.codex.yml`.
- Linked the network exception list from the docs overview and added `scripts/check_network_access.sh` for preflight
  checks.
- Added `scripts/show_network_exceptions.sh` to print the firewall domain list.
- Mentioned `scripts/check_network_access.sh` in `docs/README.md` for connectivity checks.
- `scripts/check_network_access.sh` now parses `docs/network-exception-list.md` instead of using a hard-coded domain
  array.
- Documented Bandit and npm audit steps in `docs/ci-workflow.md`.
- Documented the pip-audit step in `docs/ci-workflow.md` with a note about
  offline failures linking to `docs/offline-setup.md`.
- Updated `scripts/security_audit.sh` to run Bandit and high severity `npm audit`
  checks for both `frontend/` and `bot/`.
- `monitor-ci` now runs `ruff --fix` and `pre-commit run --files` on lint
  failures and commits the patch when safe.
- Detects documentation-only pushes and sets `steps.filter.outputs.code` to `false`.
- Skips the `test` job when only docs or Markdown files change using
  `dorny/paths-filter`.
- Disabled the `pytest` pre-commit hook by default and documented how to enable it.
- Added `scripts/check_env_docs.py` to validate environment variable docs and
  referenced it in `docs/merge-checklist.md`.
- CI workflow now runs `python scripts/check_env_docs.py` after the Black step
  to fail when environment docs are out of sync.
- Documented commit-msg hook setup in CONTRIBUTING.md and docs.
- Offline install instructions now appear in CI logs when package installs fail.
- Clarified README step 7 to run `pip install -e .` and
  `pip install -r requirements-dev.txt` before `pytest` and linked to
  `tests/README.md`.
- CI now checks compose service status early and prints logs on failure.
- Added `docs/fips-golang.md` summarizing FIPS compliance rules for Go projects.
- `wait_for_service.sh` prints `docker compose ps` when a service fails.
- CI workflow uploads the full job log as the `ci-logs` artifact.
- Documented offline header check in `tests/test_check_headers.py`.
- Reminded contributors to run `pip install -r requirements-dev.txt` and
  `pip install -e .` before running `pytest`. `scripts/check_dependencies.sh`
  now verifies these packages are installed.
- Documented running `pip install -e .` before `pytest` in docs/README.md and
  docs/ONBOARDING.md to avoid `ModuleNotFoundError: No module named 'devonboarder'`.
- Documented Teams and Llama2 environment variables in `docs/env.md`.
- Added a Tests section to `bot/README.md` with `npm run coverage` instructions and noted the **95%** coverage
  requirement.
- Added `scripts/audit_env_vars.sh` to report missing or extra environment variables and documented usage in
  `docs/env.md`.
- CI now audits `.env.dev` in CI using `scripts/audit_env_vars.sh` and fails when variables are missing or extra.
- Added `secret-alignment.md` issue template and referenced it from `docs/merge-checklist.md`.
- Added `secrets-alignment.yml` workflow to open an issue when environment
  variables are misaligned.
- Added `env-doc-alignment.yml` workflow that opens a Secret Alignment issue
  when `check_env_docs.py` reports missing variables.
- Added `pytest.ini` to load modules from `src` without installing the package.
- Linked `builder_ethics_dossier.md` from the README and docs overview.
- Added `scripts/ci_failure_diagnoser.py` and documented using it to summarize CI logs in `docs/ci-failure-issues.md`.
- Split `docs/Agents.md` into `agents/` pages and updated references.
- CI workflow now runs `ci_failure_diagnoser.py` on failures and appends the `audit.md` summary to CI failure issues.
- Added tests for `ci_failure_diagnoser.py`.
- Added a test for `scripts/check_headers.py` using FastAPI's TestClient.
- Expanded `docs/ci-failure-issues.md` with an explanation of the automated audit step and how to interpret `audit.md`.
- Replaced deprecated `actions/setup-gh-cli` with a direct
  installation approach.
- Verified GitHub CLI availability across all workflows.
- Updated README to document the new GitHub CLI installation method.
- Documented GitHub CLI installation and version output in `docs/ci-workflow.md`.
- `audit_env_vars.sh` now writes a JSON summary when `JSON_OUTPUT` is set and CI
  uploads the file for the secrets-alignment workflow.
- Added CODEOWNERS to automatically request maintainer reviews on pull requests.
- Added stub agent specs for ID.me verification and AI mentor.
- CI workflow cancels in-progress runs when new commits push.
- Added a 60-minute timeout to the `test` job in `ci.yml`.
- Added `close-codex-issues.yml` workflow to automatically close Codex-created issues referenced by `Fixes #<issue>`
  after a pull request merges and documented it in `docs/README.md`.
- Clarified auth_service test revisions in commit e541dd5.
- Added empty commit referencing e541dd5 for additional context.
- Removed obsolete `xp/.env.example`; the XP API now reads from the main `.env` file.
- Archived `languagetool_check.py` to `archive/` and removed its invocation from `scripts/check_docs.sh`.
- `scripts/check_docs.sh` now downloads Vale automatically and prints a notice when a LanguageTool server is required.
  Updated docs to make LanguageTool optional.
- Added `scripts/install_gh_cli.sh` for local GitHub CLI installation and referenced it in the docs.
- Added `scripts/commit-msg` and `scripts/install_commit_msg_hook.sh` to help contributors set up a local `commit-msg`
  hook.
- Replaced `docs/origin.md` with a full recovery story and updated README links.
- Added `tests/README.md` describing how to install project requirements before running `pytest` so modules like
  `fastapi` are available.
- `install_gh_cli.sh` now checks `GITHUB_PATH` before appending to prevent local failures.
- Added `scripts/wait_for_service.sh` and updated the CI workflow to reuse it when waiting for the auth service to
  start.
- `scripts/wait_for_service.sh` now prints auth container logs when startup fails.
- `wait_for_service.sh` accepts an optional service name and prints that container's logs when provided.
- Documented the 95% coverage requirement and how to run Python and JavaScript coverage tests in `tests/README.md`.
- Documented manual cleanup of `ci-failure` issues in `docs/ci-failure-issues.md`.
- CI workflow now closes every open `ci-failure` issue once the pipeline succeeds.
- Pytest failure annotations run only when the results file exists to avoid grep errors.
- Added a reusable `.github/actions/setup-gh-cli` action for installing the GitHub CLI.
- Workflows log the install path with `which gh` and no longer modify `$GITHUB_PATH`.
- Steps that invoke the GitHub CLI now call the path from `which gh` to ensure the latest version is used.
- Updated `setup-gh-cli` to remove the old `/usr/bin/gh` binary and export `/usr/local/bin` through `$GITHUB_PATH` so
  the new CLI is always found.
- Added `scripts/cache_precommit_hooks.sh` and offline instructions for caching
  pre-commit hooks.
- CI now lints commit messages with `scripts/check_commit_messages.sh`.
- `setup-gh-cli` now installs the GitHub CLI with the `actions/setup-gh` action to avoid apt repository outages.
- CI workflow fetches the full git history so commit message linting can compare against `origin/main`.
- Added `mypy` type checking and a configuration file. CI now runs `mypy`.
- Updated `scripts/run_tests.sh` to run `pytest --cov=src --cov-fail-under=95`
  and invoke `npm run coverage` for the bot and frontend packages.
- Documented policy against rewriting commit history or force-pushing after commits are pushed.
- Extracted CORS helper to `utils.cors` and reused in auth and XP services.
- Renamed `_get_cors_origins` to `get_cors_origins` and exported it via
  `utils.__all__`.

- Updated `docker-compose.codex.yml` with the Codex runner image and documented manual invocation under "Codex Runs".

- Clarified README instructions to stop the server with Ctrl+C.
- Updated README quickstart to run `npm run coverage --prefix frontend`.
- Quickstart now instructs running `bash scripts/generate-secrets.sh` after
  `bootstrap.sh` so local secrets match CI.
- Removed unused `REDIS_URL`, `LOG_LEVEL`, and `API_KEY` from `.env.example` and
  documented `CORS_ALLOW_ORIGINS` and `DISCORD_REDIRECT_URI` in `docs/Agents.md`
  and `docs/env.md`.
- Added `CORS_ALLOW_ORIGINS` environment variable for configuring CORS.
- Replaced `node-fetch` with the global `fetch` in the Discord bot and updated tests.
- Prettier now runs only via the pre-commit mirror. Removed duplicate `npm run format` hooks from `.pre-commit-
config.yaml`.
- Replaced the outdated TODO section in `docs/git/Git.md` with a "Maintenance Notes" summary.
- Upgraded React packages to 19.1.0 and `dotenv` to 17.0.1.
- Removed the `API_KEY` generation step from `scripts/generate-secrets.sh`.

- Added `scripts/check_dependencies.sh` and documented running it from `docs/README.md` and `docs/doc-quality-
onboarding.md`.

- Checked off completed tasks in `docs/Agents.md` for `/health` endpoints, Docker healthchecks, and CI polling.
- Added outreach templates and a feedback log scaffold for community engagement.
- Added `pip-audit` and `npm audit --production` security checks run via `scripts/security_audit.sh` and invoked in CI.
  Results are stored in `docs/security-audit-2025-07-01.md`.
- Marked the Discord Integration agent as deferred and added a tracking task.

- Added Lighthouse CI performance audits using `npm run perf`. CI uploads the
  generated HTML reports as artifacts and `docs/e2e-tests.md` explains how to
  download them.

- Added `scripts/trivy_scan.sh` and a CI step that scans Docker images with
  Trivy, failing on high or critical vulnerabilities. Documented offline
  installation steps in `docs/offline-setup.md`.

- Moved XP API code into a dedicated `xp/api` package and updated tests and the
  `devonboarder-api` entrypoint.

- CI failures now trigger an issue summarizing failing tests with links to the run artifacts.
- CI workflow now uploads `playwright.log` and summarizes failing Playwright tests in the CI failure issue.
- CI now posts a coverage summary on pull requests using `scripts/post_coverage_comment.py` and uploads the full reports
  as an artifact.
- Fixed newline formatting in the coverage summary by quoting the `printf` command with double quotes.
- Added `scripts/append_coverage_summary.sh` to append the coverage link with proper newline handling.
- Added ESLint and Prettier configurations for the frontend and bot with new `npm run lint` and `npm run format`
  scripts.
- CI workflow now uses this script so the coverage link appears on its own line.
- CI workflow now exports GitHub variables when generating the coverage summary.
- CI workflow now comments on the CI failure issue and closes it once a build succeeds.

- Updated Login component test to stub `import.meta.env.VITE_AUTH_URL` with `vi.stubEnv`.
- Added `data-testid` attributes to user info in `Login.tsx` and updated
  the Playwright tests and documentation.
- Updated the OAuth Playwright test to wait for the dev server and added
  troubleshooting tips to `docs/e2e-tests.md`.
- The base Dockerfile now runs `pip install --root-user-action=ignore` to
  suppress warnings when installing packages as root. Documented this
  behavior in `docs/env.md`.
- Set the Vite dev server to listen on port `3000` and ensured all documentation
  and compose files reference the same port.
- Added coverage scripts for the bot and frontend packages. CI now runs `npm run coverage` and fails if coverage drops
  below 80%.
- Increased required code coverage threshold to 95% for all test suites.
- Added tests for the React entrypoint and `Login` component to improve frontend
  coverage.

- Documented running `npm test` from the `frontend/` directory after installing dependencies and linked
  `frontend/README.md` for details.
- Clarified `frontend/README.md` to install dependencies with `pnpm` or `npm`, commit the lockfile, and run `npm run
dev`.
- Added `docs/offline-setup.md` explaining how to install dependencies without internet access and linked it from the
  onboarding docs.
- Extended the offline setup guide with steps for caching and installing npm packages in `bot/`.
- Added `docs/troubleshooting.md` summarizing setup and CI problems and linked it from the docs README.
- Added a module-level docstring to `src/devonboarder/cli.py` describing CLI usage.
- Added a "Project Statement" section to the README highlighting the project's purpose.
- Added `scripts/run_migrations.sh` for running `alembic upgrade head` and
  updated onboarding docs to reference it.
- Documented installing the project with `pip install -e .` before running tests and updated setup scripts.
- Added `completedTasks` to `codex.tasks.json` and documented the archiving process.
- Added Playwright E2E tests and documented how to run them.
- Clarified Playwright install instructions in `docs/e2e-tests.md` to run
  `npx playwright install --with-deps` inside the `frontend/` directory.
- Added `docs/about-potato.md` describing the Potato origin story and Easter egg.
- Linked `docs/about-potato.md` from the documentation README.
- Documented how to request a full QA sweep with Codex using `@codex run full-qa` in `docs/ONBOARDING.md`.
- Added `"license": "MIT"` to `bot/package.json` and `frontend/package.json`.
- Expanded the Codex QA instructions with troubleshooting tips and a Potato-themed Easter egg in `docs/ONBOARDING.md`.
- Added a `Login` React component that redirects to Discord OAuth and handles
  the `/login/discord/callback` flow. Updated `frontend/README.md` and
  `docs/env.md` with usage instructions.
- Removed the `version:` field from all Docker compose files since Compose v2 no longer requires it.
- Updated the frontend dependencies to `vite@7`, `vitest@3`, and the latest React and testing packages.
- Documented a sample QA response, randomized Easter egg reply, and the Vale/LanguageTool fallback policy.
- Refactored `auth_service.create_app()` to instantiate a new `FastAPI` app and
  moved endpoints to an `APIRouter`.
- Clarified where Codex posts QA results, added a "What happens next?" section, and noted that "⚠️ Docs: Lint skipped"
  doesn't block merges.
- Refined the onboarding snippet to show a sample Codex QA response and referenced network troubleshooting and the Codex
  FAQ.
- Documented how `docker-compose.dev.yaml` builds the bot and frontend from
  `Dockerfile.dev`, noting the `pnpm install`/`npm ci` steps from
  `frontend/README.md`.

- Added Dockerfiles for the bot and frontend and updated `docker-compose.dev.yaml` to build them.
- Documented Ubuntu commands for installing Docker, Docker Compose, Node.js 20, and Python 3.12. Linked the setup guide
  from the README quickstart.
- CI workflow now builds service containers before starting Compose.
- CI workflow installs Vale automatically before documentation checks.
- Added `codespell` pre-commit hook for Markdown and text files.
- Codespell ignore list covers `DevOnboarder`, `nodeenv`, and `pyenv`.
- Enforced "Potato" and `Potato.md` entries in ignore files with a pre-commit check.
- CI now enforces the Potato policy with `scripts/check_potato_ignore.sh`.
- CI workflow now runs `./scripts/generate-secrets.sh` instead of copying `.env.example` to `.env.dev`.
- Expanded nodeenv troubleshooting with certificate verification failure tips and
  linked the section from the onboarding docs.
- Documented the `NODEJS_MIRROR` environment variable and linked the troubleshooting guide from the PR template.
- Pinned Vale version to 3.12.0 in CI, documentation, and scripts.
- Added `/health` endpoints for auth and XP services with compose and CI healthchecks.
- Confirmed all Docker healthchecks and CI wait steps use `/health` instead of the deprecated `/healthz` path.
- Generated `frontend/package-lock.json` to pin npm dependencies.
- Added Vale and LanguageTool documentation linting in CI.
- CI now saves Vale results as `vale-results.json` and uploads them as an artifact.
- Linter step now uses `ruff check --output-format=github .`.
- Improved LanguageTool script with line/column output and graceful connection error handling.
- CI workflow now records pytest results and uploads them as an artifact.
- CI workflow now uses `actions/upload-artifact@v4`.
- Documented where to download the `pytest-results.xml` artifact in the doc-quality onboarding guide.
- Pytest results now save to `test-results/pytest-results.xml` and documentation references this path.
- Added Playwright accessibility tests using `@axe-core/playwright` with a new `npm run test:a11y` script.
- Added a `make test` target that installs dev requirements before running tests.
- Documented installing `requirements-dev.txt` prior to running `pytest`.
- LanguageTool checks now skip files that exceed the request size limit instead of failing.
- LanguageTool script now emits GitHub error annotations and exits with a non-zero code when issues are found.
- `scripts/check_docs.sh` now skips the Vale check with a warning when the binary cannot be downloaded or executed.
- Documented how to install Vale manually when network access is restricted.
- Added offline instructions for manual Vale installation and running LanguageTool locally.
- Improved the Vale download logic in `scripts/check_docs.sh` to extract the tarball in a temporary directory and move
  only the binary.
- Added a cleanup trap to remove the temporary Vale directory automatically.
- `scripts/check_docs.sh` now verifies that the Vale binary was extracted
  successfully before moving it, exiting with a warning if missing.
- CI now prints auth container logs if the service fails to start before header checks.
- Added a Known Limitations section to `doc-quality-onboarding.md` explaining that large files may skip LanguageTool
  checks.
- Documented that grammar and style issues only produce CI warnings.
- `scripts/check_docs.sh` now reports Vale and LanguageTool issues as warnings instead of failing CI.
- `docker-compose.ci.yaml` exposes the auth service on port 8002 and drops the deprecated `version` key so CI health
  checks succeed.
- Added `docs/network-troubleshooting.md` with tips for working behind restricted networks.
- CI workflow now waits for the auth service before running the header check to avoid connection errors.
- The initial auth wait step now fails and prints logs if the service never starts, avoiding test timeouts.
- Documented committing the lockfile in the README and frontend README.
- Documented starting the frontend with `npm install` (or `pnpm install`) and `npm run dev`.
- Added `scripts/generate-secrets.sh` and a Makefile for generating throwaway secrets before starting Compose.
- Documented `make deps` and `make up` targets in the onboarding guide for a simpler workflow.
- Added `docs/Agents.md` with a consolidated overview of service agents and healthchecks.
- Cleaned up README and AGENTS docs to reduce documentation lint warnings.
- Auth service now errors at startup when `JWT_SECRET_KEY` is unset or "secret" outside development mode.
- Replaced `AUTH_SECRET_KEY` with `JWT_SECRET_KEY` and added `JWT_ALGORITHM` with dotenv support.
- Documented database agent and synced environment variables with `.env.example`.
- `setup-env.sh` now falls back to `npm install` when `pnpm` is unavailable.
- `setup-env.sh` skips the Codex Docker image when `CI` is set and uses the local virtualenv.
- `setup-env.sh` installs bot packages when `bot/` exists and the README quickstart mentions
  running `npm ci --prefix bot`.
- Added documentation & QA checklist to `docs/pull_request_template.md` and `.github/pull_request_template.md`.
- Added `doc-quality-onboarding.md` with a quickstart for running documentation checks.
- Replaced marketing preview links with the frontend README and React demo.
- Updated `frontend/README.md` with DevOnboarder branding and removed outdated badge references.
- Updated `docker-compose.dev.yaml` to run `npm run dev` for the frontend service.
- Completed alpha onboarding guide and linked a simple marketing site preview.
- Checked off roadmap tasks for documentation, feedback integration, security audit, marketing preview, and cross-
  platform verification.
- Documented that setup instructions were validated on Windows, macOS, and Linux.
- Recorded npm audit results showing zero vulnerabilities and noted pip-audit could not run in the sandbox environment.
- Removed outdated reference to `bot/npm-audit.json` in the security audit doc.
- Updated Codex dashboard and plan to mark auth, XP, and bot modules complete.
- Added `/api/user/contribute` endpoint to the XP API requiring a JWT.
- Updated README to describe the Vite-based React frontend.
- Added a standard Vite `index.html` with a `<div id="root"></div>` mount point in the `frontend/` directory.
- Documented new frontend environment variables in `docs/env.md` and `docs/Agents.md`.
- Replaced marketing preview links with `frontend/index.html`.

- `scripts/check_docstrings.py` now accepts an optional directory argument and CI passes `src/devonboarder` explicitly.
- Added `docs/sample-pr.md` with an example pull request.
- Documented Vale installation steps and improved `scripts/check_docs.sh` to
  verify the command is available before running.

- Updated `scripts/check_docs.sh` to output GitHub error annotations when
  Vale or LanguageTool find issues.

- Dropped unused `user_id` argument from `utils.discord.get_user_roles`.
- Docstring check now detects FastAPI route decorators instead of relying on function name prefixes.
- Added missing docstrings to auth service endpoints.
- Docstring check now emits GitHub error annotations for missing docstrings.
- Pinned Prettier pre-commit hook to `v3.6.2`.
- Verified Prettier hook installation with `pre-commit autoupdate`.
- Added `pytest-cov` to development requirements.
- Added CORS and security middleware to the auth and XP services and updated the
  header smoke test.
- Synced docs pull request template with `.github` to include OpenAPI and
  migration checks, docstring enforcement, header validation, and coverage
  requirements.
- Expanded the pull request template with environment variable and coverage checks and noted the template in the Git
  guidelines.
- Header smoke test now queries `CHECK_HEADERS_URL` (defaults to
  `http://localhost:8002/api/user`).
- Updated CI and container configs to Node 20 and Python 3.12.
- CI compose now includes the auth service and the workflow waits for it to start.
- Auth service wait step now retries the port check up to 30 times and fails if the service isn't reachable.
- Bot Dockerfile installs dev dependencies for the TypeScript build and prunes them for runtime.
- CI compose now includes the auth service and waits for it before tests and header checks.
- Enabled OpenAPI format validation in the CI workflow.
- Updated CI to run `openapi-spec-validator` without the
  `--enable-format-check` flag.
- `init_db()` no longer drops existing tables. Tests now clean up the database
  themselves.
- Introduced `utils/roles.py` and expanded `/api/user` to return role flags;
  documented `GOVERNMENT_ROLE_ID`, `MILITARY_ROLE_ID`, and `EDUCATION_ROLE_ID`.
- Added tests for Discord role resolution and `/api/user` flags.
- Bot API helpers now validate `resp.ok` before parsing JSON and throw errors on
  failure responses.
- API request helper now logs network errors and throws a descriptive
  "Network error" exception when `fetch` fails.
- Auth service now filters Discord roles to the admin guild when resolving
  user flags. Updated docs to clarify guild-based role filtering.
- Auth tokens now include `iat` and `exp` claims. Set `TOKEN_EXPIRE_SECONDS` to configure expiry.
- Auth tokens now use integer timestamps for `iat` and `exp` to avoid race
  conditions when checking expiry.
- Bot API helpers now accept a `username` argument and bot commands send the
  caller's name in each request.
- XP API now reads `Contribution` and `XPEvent` data to return onboarding
  status and level for the requested user.
- Moved role flag logic to `utils.roles` and added `resolve_verification_type`.
- Introduced Discord role resolution in the auth service and expanded `/api/user`
  to return Discord profile fields and resolved role flags.
- Auth service now stores Discord OAuth tokens and uses them for Discord API
  calls during authentication.
- Added `src/routes/user.py` router for `/api/user` and included it in the auth service.
- Added Discord bot scaffolding with dynamic command loading and a `/ping` command.
- Added `POST /api/user/contributions` endpoint and updated the `/contribute` bot command to record contributions.
- Added `/verify`, `/profile`, and `/contribute` command modules to the bot and tests loading them via `loadCommands`.

- Added `.env.example` files for individual services and documented how to copy
  them during setup.
- Renamed `AUTH_DATABASE_URL` to `DATABASE_URL` for the auth service.

- Added `docker-compose.dev.yaml` and `docker-compose.prod.yaml` with auth,
  bot, XP API, frontend, and Postgres services loading variables from
  `.env.dev` and `.env.prod`.
- Documented commit message style with an example summarizing change purpose.
- Added `docker-compose.ci.yaml` for the CI pipeline.
- Added Postgres `db` service in the compose files and initial Alembic
  migrations for `users`, `contributions`, and `xp_events` tables.
- Added placeholder `frontend/README.md` to reserve the upcoming UI directory.
- Added React/Vite frontend with OAuth session component.
- Corrected `ADMINISTRATOR_ROLE_ID` variable name in docs, code and tests.
- Added authentication service with SQLAlchemy models and JWT-protected routes.
- Documented running `devonboarder-auth` in the onboarding guide.
- Added test ensuring the CLI prints the default greeting when no name is provided.
- Authentication middleware now resolves Discord roles after JWT validation and
  `/api/user` includes `isAdmin`, `isVerified`, `verificationType`, and `roles`.
- `/api/user` now returns the Discord ID, username, avatar, and guild roles.
- Documented how to propose issues and pull requests in `docs/README.md`.
- Added an alpha phase roadmap under `docs/roadmap/` and linked it from the docs README.
- Added a README section pointing to workflow docs under `docs/`.
- Documented the alpha wave rollout process in `docs/alpha/alpha-wave-rollout-guide.md` and linked it from the docs.
- Added `DATABASE_URL` placeholder to `.env.example`.
- Expanded `scripts/bootstrap.sh` to create `.env.dev` and run the environment setup script.
- CI workflow copies `.env.example` to `.env.dev` before launching Docker Compose.
- Added `httpx` as a project dependency and documented it in the README.
- Added `uvicorn` as a project dependency and documented its usage in the
  API server instructions.
- Consolidated compose service configuration using YAML anchors and explained
  how to override environment-specific settings.
- Documented running `devonboarder-api` on `http://localhost:8001` under Local Development in the README.
- Linked `docs/founders/charter.md` from the founders README.
- Added `.dockerignore` to reduce the Docker build context by excluding caches and tests.
- Ignored `.pytest_cache/` and `.ruff_cache/` in `.gitignore` and `.dockerignore`.
- Added FastAPI user API with `/api/user/onboarding-status` and `/api/user/level` routes.
- Expanded infrastructure blueprints with usage notes.
- Expanded `infra/README.md` and blueprint docs with compose examples and
  environment variable instructions.
- Clarified dev container usage in the README.
- Replaced `docs/README.md` placeholder with onboarding instructions and local development steps.
- Added tests for the greeting function and Docker Compose configuration.
- Added configuration helper files and documented their usage.
- Added test for the bootstrap script and removed the unused Postgres
  service from CI.
- Added test for `setup-env.sh` that verifies virtual environment creation when Docker is unavailable.
- Replaced the placeholder Docker image with a Python-based image and updated
  `docker-compose.yml` and tests accordingly.
- Added a minimal HTTP server and configured the app service to run it.
- CI workflow now installs the package before running tests.
- Defined project metadata in `pyproject.toml` and added a console script entry point.
- Restructured source into a `devonboarder` package and updated tests to import modules by package path.
- Dockerfile installs the package and uses the CLI entrypoint.
- Added test that runs the CLI and verifies the greeting output.
- Compose files start the server via `devonboarder-server`.
- Added onboarding templates for invite-only alpha testers and the founder's circle.
- Moved onboarding docs into `docs/alpha/` and `docs/founders/` with new feedback and charter files.
- Added invitation email templates under the `emails/` directory.
- Added `FOUNDERS.md` and `ALPHA_TESTERS.md` to track community members.
- Added `IS_ALPHA_USER` and `IS_FOUNDER` flags to `.env.example` with server routes and documentation.
- Added `docs/alpha/feedback-template.md` and linked it from the alpha README.
- Added feedback dashboard PRD under `docs/prd/` and linked it from the docs README.
- Refined email templates and added a style guide under `emails/`.
- Added test ensuring the `/founder` route returns `403` unless `IS_FOUNDER` is set.
- Documented when to use the feedback form versus filing issues in
  `docs/alpha/README.md` and linked the form.
- Added README links to `docs/alpha/README.md`, `docs/founders/README.md`, and the email style guide for easier
  navigation.
- Removed `Potato.md` from `.gitignore`.
- Added Discord message templates and linked them from the docs README.
- Added example feedback row with notes column in `ALPHA_TESTERS.md` and noted
  that new rows should be appended below it.
- Added tests verifying that `/alpha` and `/founder` routes allow mixed-case
  feature flags.
- Added `devonboarder-server` console script and updated compose files and docs.
- Documented how to stop running services in `docs/README.md`.
- Added XP API with `/api/user/onboarding-status` and `/api/user/level` routes
  exposed via the `devonboarder-api` command.
- Added Discord bot under `bot/` with verify, profile, and contribute commands.
- CI workflow now installs bot dependencies and runs `npm test`.
- Documented onboarding phases, XP milestones and contributor logs in `docs/README.md`.
- Added `docs/endpoint-reference.md` with API routes and Discord command examples.
- Added Discord utilities for fetching user roles and resolving admin flags.
- Documented role and guild ID placeholders in `.env.example` and created `docs/env.md` with details on the role-based
  permission system.
- Added verified role ID placeholders to `.env.example` and documented them in `docs/env.md`.
- Added a "Secrets" section in `docs/env.md` covering Discord OAuth and bot tokens, with matching placeholders in
  `.env.example` and `bot/.env.example`.
- Added `tests/test_roles.py` verifying admin and verified role flags.
- Documented outdated packages and vulnerability scan results. `pip list` showed
  updates for mypy, pyright, pytest, ruff and typing extensions; `npm outdated`
  flagged missing React packages in the frontend and outdated `node-fetch` in
  the bot. `pip-audit` reported no issues while `npm audit` found moderate
  vulnerabilities in `esbuild` for the frontend with none in the bot.
- Expanded `docs/Agents.md` with a service map, healthcheck code samples and a
  remediation checklist.
- Added `INIT_DB_ON_STARTUP` placeholder to `.env.example` and documented its purpose.
- Removed duplicate auth wait step from CI workflow.
- Added Vitest setup and a basic React test.
- Added Discord server configuration guide noting that the Widget must be enabled.
- Replaced `VITE_AUTH_API_BASE_URL` with `VITE_AUTH_URL` and documented `VITE_API_URL`.
- Added placeholders for `VITE_AUTH_URL`, `VITE_API_URL`, and `VITE_SESSION_REFRESH_INTERVAL` in `.env.example`.
- Added `VITE_SESSION_REFRESH_INTERVAL` to `frontend/src/.env.example` with a default value and synced `docs/env.md`.
- Added `VITE_DISCORD_CLIENT_ID` placeholders to `.env.example` and `frontend/src/.env.example` and documented the
  variable.
- Corrected README quickstart path to `frontend/src/.env.example`.

- Updated development tooling to stable versions and pinned the Vale download
  tag in CI for reproducibility.
- Updated Node to 20 and Python to 3.12 across Dockerfiles, compose files, CI, and documentation.
- Required Python 3.12 in `pyproject.toml` and ruff configuration.
- Fixed the Vale download path in CI to resolve a 404 error.
- Documented batch doc fixes with `codespell` and Prettier in the doc-quality onboarding guide.
- Added a reminder in `docs/merge-checklist.md` to keep `scripts/check_docs.sh` passing.
- Added `docs/tasks/doc_lint_debt.md` as a template issue for documentation lint backlog.
- Ensured tests set `APP_ENV` and `JWT_SECRET_KEY` before importing modules from
  `devonboarder`.
- Documented Codex CI Monitoring Policy and linked it from the onboarding guide.
- Added ignore patterns and token filters to `.vale.ini` to skip code blocks and frontmatter.
- Documented the new Vale ignore patterns and Codespell hook in
  `docs/doc-quality-onboarding.md`, including how to disable Vale with
  `<!-- vale off -->` / `<!-- vale on -->` and a reference to `.pre-commit-config.yaml`.
- Documented how to add words to `.codespell-ignore`.
- Added nodeenv SSL troubleshooting steps to `docs/network-troubleshooting.md`.
- Rewrote the repository README with a concise introduction and quickstart linking to `docs/README.md` and removed Vale
  instructions.
- Added a package docstring to `src/routes/__init__.py` summarizing the routes module.
- `scripts/run_tests.sh` now always installs development requirements before running tests to ensure packages like
  PyYAML are available.
- `scripts/run_tests.sh` installs bot dependencies with `npm ci --prefix bot` before running Jest and
  installs frontend dependencies with `npm ci --prefix frontend` when frontend tests exist.
- Added `DISCORD_REDIRECT_URI` placeholder to `.env.example` and documented it under Secrets.
- Playwright tests now read `AUTH_URL` to locate the auth service. Documented the
  variable in `docs/e2e-tests.md` and set it in CI.

- Fixed bullet formatting in `docs/pull_request_template.md`.

- Fixed spacing in the Git guidelines pre-PR checklist.
- Updated `Codex_Contributor_Dashboard.md` to mark the frontend module in progress.
- Planned feedback dashboard with backend API and React UI as described in `docs/prd/feedback-dashboard.md`.

- CI workflow now uses the GitHub CLI for issue automation tasks instead of third-party actions.
- Improved CI failure issue detection to search titles for the current commit SHA.
- CI workflow now closes any open CI failure issue for the current commit by searching titles rather than using
  artifacts.
- Added `DISCORD_API_TIMEOUT` environment variable and enforced HTTP timeouts when contacting Discord APIs.
- Added `license = {text = "MIT"}` to `pyproject.toml`.
- Dependabot now monitors `/frontend` and `/bot` for npm updates.
- Upgraded React to v19 and dotenv to v17.
- Aligned Prettier version 3.6.2 across configuration and docs.
- Documented the 95% coverage policy in `docs/doc-quality-onboarding.md`.
- Documented that CI failure issues use the built-in `GITHUB_TOKEN`; no personal token is required unless `permissions:`
  removes `issues: write`.
- Added `cleanup-ci-failure.yml` workflow to close stale `ci-failure` issues nightly and documented the job in
  `docs/README.md`.
- Granted `issues: write` permission in `ci.yml` so forks can open and close CI failure issues with the built-in token.
- Noted that new GitHub organization roles require updates to all README files.
- Verified `.env.dev` matches `.env.example` and added a warning in
  `scripts/bootstrap.sh` when variables are missing. Marked the env var audit
  task complete in `docs/Agents.md`.
- Updated `.nvmrc` and CI workflow to use Node 20.
- Ignored `.coverage` in `.gitignore` and `.dockerignore`.

- Documented module descriptions for the auth service, XP API, roles, and CORS utilities.
- CI now stops docker compose containers even when earlier steps fail.
- Added `openapi-spec-validator` and `requests` to `requirements-dev.txt` and
  removed their manual installation from the CI workflow.
- CI workflow caches pip downloads and Node dependencies for faster installs.
- Cache keys include Python and Node versions to avoid mismatches.

- JS test scripts now run coverage and fail if coverage drops below 95%.
  CI uses `npm test` for the bot and frontend packages.
- Documented the CI job's caching, concurrency, and coverage requirements in
  `docs/ci-workflow.md`.
- Documented `AUTH_URL`, `DISCORD_API_TIMEOUT`, and `CHECK_HEADERS_URL` environment variables.
- Documented running `scripts/install_commit_msg_hook.sh` after cloning so commit messages pass CI linting.
- Added `docs/origin.md` with the project's backstory and linked it from the README.
- Expanded `docs/origin.md` with more detail on the 2017–2021 collapse,
  recovery steps, and disclaimers.
- Added `docs/builder_ethics_dossier.md` documenting project values and a reusable template. Removed the outdated
  `docs/builder-ethics-dossier.md`.
- Added a journal log section in `docs/builder_ethics_dossier.md` summarizing the removal of
  `docs/builder-ethics-dossier.md` and noting the Quickstart coverage command.
- Added environment variable summary to `agents/index.md`.
- Added MS Teams integration variables (`TEAMS_APP_ID`, `TEAMS_APP_PASSWORD`, `TEAMS_TENANT_ID`,
  `TEAMS_CHANNEL_ID_ONBOARD`) to `.env.example` and documentation.
- Documented running `pre-commit install` in README Quickstart.
- Added a legacy note in `docs/Agents.md` directing readers to `agents/index.md`.
- Documented `API_BASE_URL` in `.env.example` and environment docs.
- Added Llama2 Agile Helper agent doc and `LLAMA2_API_KEY` variable.
- Documented planned status for Llama2 Agile Helper agent.
- Documented running `npm run coverage` in `frontend/README.md` and noted the
  95% coverage requirement.
- Added feature expansion plan for Llama2 Agile Helper agent with prompts and integration points.
- Cleaned up outdated verification role ID references across the docs.
- Added prompts, metrics log, and Codex tasks scaffolding for the Llama2 Agile Helper agent.
- Documented configuring `VALE_BINARY` when the Vale binary is not in `PATH`.
- Verified builder ethics dossier links, journal log, and coverage doc alignment
  (`codex/tasks/confirm_doc_alignment.md`)
- Documented Llama2 Agile Helper integration step in `codex.plan.md` and updated automation bundle.
- Added `agile-001` task for Llama2 Agile Helper integration in `codex.tasks.json` and verified `codex.plan.md`
  reference.
- CI workflow skips push runs when commit messages start with `[no-ci]`; documented the marker in `AGENTS.md`.
- Added optional `pytest` pre-commit hook so tests can run locally before each commit.
- Documented running `env -i PATH="$PATH" bash scripts/audit_env_vars.sh` in `docs/env.md` and explained the
  `JSON_OUTPUT` option for machine-readable results.
- Clarified that `scripts/check_docs.sh` uses Vale only and that running
  LanguageTool checks requires a local server.
- Updated README to note that `scripts/check_docs.sh` relies on Vale and that
  LanguageTool is optional.
- Documented that `scripts/check_docs.sh` attempts to download Vale when it is
  missing and prints a warning without failing if the download fails.
- Summarized the download fallback in `README.md` and linked to
  `docs/README.md#documentation-quality-checks` for full details.
- Updated ONBOARDING.md to display "Vale warnings" and noted that
  LanguageTool runs only when `LANGUAGETOOL_URL` is set.

- Added governance checklist for bot permissions in `docs/governance/bot_access_governance.md`.
- Added an **Owner** column to that checklist and assigned responsible teams to each task.
- Documented token requirements for forked pull requests in `docs/ci-failure-issues.md` and referenced it from the
  documentation README.
- Added a debug step to `cleanup-ci-failure.yml` to print token status and open issue numbers before closing them.
- Linked the network exception list from the docs overview so newcomers can find firewall rules.
- Reminded contributors to add new domains to this list when scripts or docs reference them.
- The cleanup workflow now exits with an error when any `gh` command fails and opens a follow-up issue.
- The cleanup workflow prints `Closed N ci-failure issues` on success or `::error::Cleanup failed` in the job log.
- Added tests for `scripts/show_network_exceptions.sh` validating the domain list matches the documentation.
- Required Node.js 20+ via the `engines` field in all package.json files.
- Documented the Node.js 20 requirement in the bot and frontend READMEs and referenced `.nvmrc`.
- Added `docs/service-status.md` summarizing core service health and linked it from the documentation overview.
- Re-added `"milestone": "v0.5.0"` for `feedback-002` in `codex.tasks.json`.
- Documented Codex agent index and YAML headers for agent docs.
- Simplified CI failure issue parsing to use `gh` output directly and verified the CLI version in CI workflows.
- Removed `--json` and `--jq` flags from CI failure issue commands. Workflows now
  check the GitHub CLI version and fall back to `awk` parsing when searches fail.
- Fixed YAML indentation in `ci.yml` for the Python dependency audit step.
- docs(ci): expand automation tasks with 12-section outline referencing bot permissions and notify workflow
- docs: fix markdownlint warnings in about-potato, offline setup, and invite emails
<<<<<<< HEAD
- docs(changelog): note commit `8270ca8` used non-conforming message "Applying previous commit."; future commits must use the uppercase `<TYPE>(<scope>): <SUBJECT>` format
=======
- chore(ci): sync check_commit_messages.sh with commit-msg hook (optional scope)
- docs(git): document optional commit scope and update allowed types
>>>>>>> d5410f53

## [0.1.0] - 2025-06-14

- Added `src/app.py` with `greet` function and updated smoke tests.
  [#21](https://github.com/theangrygamershowproductions/DevOnboarder/pull/21)
- Added `requirements-dev.txt` and `pyproject.toml` with ruff configuration. Updated CI to run the linter.
  [#22](https://github.com/theangrygamershowproductions/DevOnboarder/pull/22)
- Added `.env.example` and documented setup steps in the README.
  [#23](https://github.com/theangrygamershowproductions/DevOnboarder/pull/23)
- Documented branch naming, commit messages, and rebase policy in the Git guidelines.
  [#24](https://github.com/theangrygamershowproductions/DevOnboarder/pull/24)
- Expanded `docs/pull_request_template.md` with sections for summary, linked issues, screenshots, testing steps, and a
  checklist referencing documentation and changelog updates.
  [#25](https://github.com/theangrygamershowproductions/DevOnboarder/pull/25)
- Documented the requirement to pass lint and tests, update documentation and the changelog, and added a reviewer sign-
  off section to the pull request template.
  [#26](https://github.com/theangrygamershowproductions/DevOnboarder/pull/26)
- Added `codex.ci.yml` to automate CI monitoring and fix failing builds.

- Updated bot and frontend lock files and added tests so `scripts/run_tests.sh` passes
- Updated pytest artifact path in CI workflow to `artifacts/pytest-results.xml`
- Added `security-audit.yml` workflow to run dependency audits weekly and upload the report as an artifact. Documented
  the job in `docs/README.md`.
- Added Black formatting checks in CI. The workflow runs `black --check .` after installing dev dependencies.
- Logged `gh auth status` before creating CI failure issues and stopped the job
  when the GitHub CLI exits with an error.
- Noted the Node.js 20 requirement in the bot and frontend READMEs and
  referenced the `.nvmrc` setup.
- Documented Dependabot PR review steps in docs/dependencies.md and linked the page from CONTRIBUTING.
- `scripts/alembic_migration_check.sh` now sets `set -euo pipefail` and quotes `$DATABASE_URL`.
- Added a Quickstart bullet recommending `bash scripts/run_tests.sh` with a link
  to `docs/troubleshooting.md` for troubleshooting help.
- Documented the language versions provided by `ghcr.io/openai/codex-universal`
  and noted that `scripts/setup-env.sh` pulls this image.
- Invited contributors to share onboarding feedback by linking a short survey in docs/pull_request_template.md.
- Added `VITE_FEEDBACK_URL` configuration and implemented React components for the feedback form, status board, and analytics snapshot.
- Implemented Llama2 Agile Helper service exposing `/sprint-summary` and `/groom-backlog` endpoints.
- Validated feedback components handle failed requests and show error messages.
- Ensured the feedback status board uses functional state updates so concurrent changes aren't lost.
- Added CI failure issue troubleshooting guide to `AGENTS.md` and a typedoc docs build script.
- Added engineer assessment work items checklist in `docs/assessments/engineer_assessment_work_items.md`.
- Linked the checklist from `docs/README.md` and the project README for onboarding reviews.
- Created `assessment.md` issue template and referenced it from the merge checklist and README.
- Updated engineer assessment checklist with Codex-compatible work items.
- Added CI and Auto Fix badges to `README.md`.
- Added `ci-monitor.yml` to open an issue when CI fails due to API rate limits and documented the secret in `docs/ci-env-vars.md`.
- Updated docs/README local setup to run `python -m diagnostics` after bootstrap. The script checks package imports, service health, and environment variables.
- Updated `docs/ONBOARDING.md` to run `python -m diagnostics` once services are
  running and link to `docs/troubleshooting.md` for interpreting failures.
- Clarified how to obtain the TAGS compose files in `docs/tags_integration.md`.
- Added example TAGS compose templates under `archive/` and documented how to
  customize them in `docs/tags_integration.md`.
- Copied the TAGS compose templates to the repository root and clarified the
  path in `docs/tags_integration.md`.
- Added a yamllint log upload step to `cleanup-ci-failure.yml` and corrected
  indentation of `GH_TOKEN` lines.
- Replaced `--json` and `--jq` examples in `docs/ci-failure-issues.md` with
  awk-based parsing so the commands work on older GitHub CLI versions.

- Verified GitHub CLI version and piped issue author JSON to jq in `close-codex-issues.yml`.
- Added `httpx`, `requests`, and `yaml` checks to `scripts/check_dependencies.sh` and now exit non-zero when any are missing.
- Added a `fastapi` check to `scripts/check_dependencies.sh` so tests fail fast when runtime dependencies are missing.
- `scripts/run_tests.sh` validates dependencies with `pip check` after installing dev requirements and again after installing the project.
- Replaced custom GitHub CLI script with the `ksivamuthu/actions-setup-gh-cli` action and updated documentation.
- Added known error learning loop and review workflow.
- Documented `DEV_ORCHESTRATION_BOT_KEY`, `STAGING_ORCHESTRATION_BOT_KEY`, and `PROD_ORCHESTRATION_BOT_KEY` in `docs/ci-env-vars.md`.
- Added CI Bot agent documentation and updated agent index.
- Added CI Bot metadata to codex agent index.
- Introduced the CI Bot and updated workflows to route automation through it.
- docs(env): document `ONBOARDING_AGENT_KEY`, `CI_HELPER_AGENT_KEY`, and `ENV_VAR_MANAGER_KEY` secrets
- Expanded `ci_failure_diagnoser.py` patterns to catch `AssertionError`, `ModuleNotFoundError`,
  and common Node/Yarn failures. The script now includes the preceding step name
  in its output for easier debugging.
- chore(ci): log closed issue numbers in `cleanup-ci-failure.yml`
- docs(ci): add CI resilience hardening prompt for AutoFix
- docs(templates): add header to EnvVar Misalignment issue template
- fix(ci): use dedicated token for PR checklist comments in `validate-permissions.yml`
- docs(ci): link CI resilience hardening steps in failure issue guide and README
- chore(ci): use `gh pr comment` in `validate_pr_checklist.sh` for posting checklists<|MERGE_RESOLUTION|>--- conflicted
+++ resolved
@@ -825,12 +825,9 @@
 - Fixed YAML indentation in `ci.yml` for the Python dependency audit step.
 - docs(ci): expand automation tasks with 12-section outline referencing bot permissions and notify workflow
 - docs: fix markdownlint warnings in about-potato, offline setup, and invite emails
-<<<<<<< HEAD
 - docs(changelog): note commit `8270ca8` used non-conforming message "Applying previous commit."; future commits must use the uppercase `<TYPE>(<scope>): <SUBJECT>` format
-=======
 - chore(ci): sync check_commit_messages.sh with commit-msg hook (optional scope)
 - docs(git): document optional commit scope and update allowed types
->>>>>>> d5410f53
 
 ## [0.1.0] - 2025-06-14
 
