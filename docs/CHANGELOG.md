--- conflicted
+++ resolved
@@ -17,13 +17,10 @@
   header smoke test.
 - Header smoke test now queries `CHECK_HEADERS_URL` (defaults to
   `http://localhost:8002/api/user`).
-<<<<<<< HEAD
 - CI compose now includes the auth service and the workflow waits for it to start.
 - Auth service wait step now retries the port check up to 30 times and fails if the service isn't reachable.
 - Bot Dockerfile installs dev dependencies for the TypeScript build and prunes them for runtime.
-=======
 - CI compose now includes the auth service and waits for it before tests and header checks.
->>>>>>> 94040efc
 - `init_db()` no longer drops existing tables. Tests now clean up the database
   themselves.
 - Introduced `utils/roles.py` and expanded `/api/user` to return role flags;
