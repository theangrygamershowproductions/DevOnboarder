--- conflicted
+++ resolved
@@ -14,12 +14,7 @@
 - Linter step now uses `ruff check --output-format=github .`.
 - Improved LanguageTool script with line/column output and graceful connection error handling.
 - CI workflow now records pytest results and uploads them as an artifact.
-<<<<<<< HEAD
-- Documented where to download the `pytest-results.xml` artifact in GitHub
-  Actions.
-=======
 - Documented where to download the `pytest-results.xml` artifact in the doc-quality onboarding guide.
->>>>>>> f07c656a
 - LanguageTool checks now skip files that exceed the request size limit instead of failing.
 - LanguageTool script now emits GitHub error annotations and exits with a non-zero code when issues are found.
 - Documented committing the lockfile in the README and frontend README.
