--- conflicted
+++ resolved
@@ -3,6 +3,7 @@
 All notable changes to this project will be recorded in this file.
 
 ## [Unreleased]
+
 - CI workflow caches Playwright browsers to reuse ~/.cache/ms-playwright.
 - Skip Codex container setup when running in CI.
 - Install the GitHub CLI in CI using the preinstalled binary or
@@ -459,11 +460,8 @@
 - Added `docs/builder_ethics_dossier.md` declaring the builder's ethics and reusable template.
 - Added environment variable summary to `agents/index.md`.
 - Added MS Teams integration variables (`TEAMS_APP_ID`, `TEAMS_APP_PASSWORD`, `TEAMS_TENANT_ID`, `TEAMS_CHANNEL_ID_ONBOARD`) to `.env.example` and documentation.
-<<<<<<< HEAD
 - Documented running `pre-commit install` in README Quickstart.
-=======
 - Added a legacy note in `docs/Agents.md` directing readers to `agents/index.md`.
->>>>>>> b6d3d3ba
 
 ## [0.1.0] - 2025-06-14
 
