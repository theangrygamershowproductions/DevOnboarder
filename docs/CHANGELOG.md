# Changelog

All notable changes to this project will be recorded in this file.

## [Unreleased]

<!-- markdownlint-disable MD030 -->

-   docs(potato): convert Easter egg line to heading

-   docs(discord): specify `text` language for message templates
-   docs(readme, contributing): emphasize running `pip install -e .` and `pip install -r requirements-dev.txt` before `pytest`; add `scripts/setup_tests.sh`

-   chore(setup): ensure `setup-env.sh` installs Python 3.12 when Docker is unavailable
-   chore(ci): validate bot permissions with `list-bots.py`
-   chore(ci): route retrospective alerts through notify workflow
-   docs(ci): outline CI enforcement tasks in `.codex/automation-tasks.md`
-   docs(ci): outline `markdown/fix-style-violations` task in `.codex/automation-tasks.md`
-   docs(pr-template): add Codex policy checklist bullet to PR templates
-   docs(readme): mention `mise use` for installing Python 3.12
-   fix(ci): exclude self from notify-humans check in validate-permissions.yml
-   fix(ci): exclude self from Slack webhook check in validate-permissions.yml
-   chore(ci): use `BOT_PR_WRITE_TOKEN` in validate-permissions workflow
-   docs(env): document `BOT_PR_WRITE_TOKEN` secret
-   docs(bot): add `docs/bot-types.md` and update bot README and main README
-   chore(ci): enforce PR checklist with `scripts/validate_pr_checklist.sh`
-   fix(ci): ignore comment failures in `validate_pr_checklist.sh`
<<<<<<< HEAD
-   fix(ci): include full checklist content in `validate_pr_checklist.sh` comments
=======
-   fix(ci): accept checked or unchecked boxes in `validate_pr_checklist.sh`
>>>>>>> 2b036fec
-   docs(readme): link to `docs/bot-types.md` for Discord bot versus Codex agents
-   chore(setup): warn when Python < 3.12 in `setup-env.sh`
-   docs(retros): introduce retrospective framework and audit workflow
-   docs(retros): document `scripts/create-retro-file.sh` usage for new retrospectives
-   docs(ci): note `OPENAI_API_KEY` secret requirement for `auto-fix.yml`
-   docs(ci): add PR checklist snippet under `docs/checklists/` and reference it from README
-   FEAT(ci): add Codex CI failure diagnoser script for auto-triage
-   docs(ci): introduce CI-first OpenAI API key policy document
-   chore(ci): use list_open_ci_issues script in cleanup workflow
-   chore(setup): ensure `setup-env.sh` installs Python 3.12 when Docker is unavailable
-   chore(ci): validate bot permissions with `list-bots.py`
-   chore(ci): route retrospective alerts through notify workflow
-   docs(ci): outline CI enforcement tasks in `.codex/automation-tasks.md`
-   docs(pr-template): add Codex policy checklist bullet to PR templates
-   docs(readme): mention `mise use` for installing Python 3.12
-   chore(setup): warn when Python < 3.12 in `setup-env.sh`
-   docs(retros): introduce retrospective framework and audit workflow
-   docs(retros): document `scripts/create-retro-file.sh` usage for new retrospectives
-   docs(ci): note `OPENAI_API_KEY` secret requirement for `auto-fix.yml`
-   docs(ci): introduce CI-first OpenAI API key policy document

-   docs(env): document `CI_BOT_TOKEN` variable
-   docs(env): document `CI_BOT_USERNAME` variable
-   docs(contributing): document Python and Node dependency installation and
    add `dev_setup.sh`
-   docs(env): document `CI_BUILD_OPENAPI` variable
-   docs(agents): add EnvVar Manager agent and issue template
-   chore(ci): add markdownlint workflow
-   docs(agents): document markdown standards for EnvVar Manager
-   docs(env): document CI-provided variables in `.env.example`
-   chore(security): add missing bots to `.codex/bot-permissions.yaml` and cross-link governance
-   chore(security): record permissions for additional agents and rename env_var_manager entry
-   chore(ci): add branch cleanup script and workflow
-   docs(env): rename `ENVVAR_MANAGER_TOKEN` to `ENV_VAR_MANAGER_KEY`
-   docs(readme): highlight tests require Python 3.12
-   chore(scripts): warn when Python version < 3.12
-   docs(readme): document `/dependency_inventory` uploads `dependency_inventory.xlsx`

-   fix(ci): correct YAML indentation in Verify gh version step
-   chore(ci): reuse saved ci-failure issue number across runs
-   feat(bot): add `/dependency_inventory` command to export dependencies to Excel
-   docs(setup): highlight Python 3.12 requirement for tests
-   chore(ci): track CI failure issues by PR number and store the commit SHA in the issue body
-   chore(ci): validate `.codex/bot-permissions.yaml` via new script
-   chore(ci): add permissions validation workflow
-   chore(scripts): parse retrospective actions via new Python utility

-   chore(scripts): deprecate `notify-humans.sh` in favor of the `notify.yml` workflow

-   chore(codex): record bot secrets and permissions in `.codex/bot-permissions.yaml`

-   chore(docs): regenerate env variable docs from `.env.example` via new script
    and run it in CI before validation
-   chore(ci): add prod, staging, and dev orchestrator workflows
-   feat(orchestration): parameterize orchestrator scripts with `ORCHESTRATOR_URL`

-   Linked `docs/CHANGELOG.md` from `README.md` for easier navigation.
-   Mentioned `.codex/agents/index.json` alongside `agents/index.md` and
    documented the agent index requirement in `AGENTS.md`.
-   chore(scripts): add `check-bot-permissions.sh` and `notify-humans.sh`; orchestrator workflows use them
-   chore(ci): add `notify.yml` workflow and replace `notify-humans.sh` calls
-   docs(onboarding): document `notify.yml` usage in ONBOARDING and link from README
-   Documented bot orchestration policy referencing `.codex/bot-permissions.yaml`
-   Added `docs/orchestration.md` covering multi-bot setup, API key rotation and escalation steps.
-   Documented that the `validate-yaml` step always runs even when `[no-ci]` skips
    the test job and clarified the `[no-ci]` marker in `docs/ci-workflow.md`.
-   Added `.github/.yamllint-config` to centralize workflow lint rules, disabling
    `document-start` and `truthy` and warning on lines over 200 characters.
-   Aligned yamllint invocation across scripts and CI with
    `yamllint -c .github/.yamllint-config .github/workflows/**/*.yml`.
-   fix(ci): correct YAML indentation in `Python dependency audit` step
-   Fixed indentation of Python blocks in `auto-fix.yml` to resolve YAML linting errors.
-   Added `src/diagnostics.py` with a `python -m diagnostics` entry for package
    and service health checks. CI runs the script and uploads its log.
-   Expanded QA checklist with TAGS-specific deployment and diagnostics items.
-   Added `docs/diagnostics-sample.log` and referenced it from onboarding docs to
    show expected output from `python -m diagnostics`.
-   Added `prompts/devonboarder_integration_task.md` and referenced it from
    `codex.tasks.json` so Codex can generate integration steps automatically.

-   CI matrix now tests only Python 3.12 and Node 20.

-   Improved `ci-monitor.yml` to detect additional rate-limit phrases and fall back
    to `${{ secrets.GITHUB_TOKEN }}` when `CI_ISSUE_TOKEN` is unavailable.
-   Broadened `ci-monitor.yml` detection patterns, captures the matched log line,
    and falls back to `${{ secrets.GITHUB_TOKEN }}` when `CI_ISSUE_TOKEN` is
    missing.

-   Documented additional pre-PR checklist steps in `docs/sample-pr.md`.
-   Added `docs/codex-e2e-report.md` to track E2E run results and linked it from
    `docs/README.md`.
-   Archived unused Dockerfiles and compose files under `archive/`.

-   Replaced `.python-version` and `.nvmrc` with `.tool-versions` and added
    `.mise.yml`.
-   Updated README to instruct running `mise install` using `.tool-versions` for Python and Node.js.

-   Added `docs/ecosystem.md` and `docs/tags_integration.md` describing the TAGS
    stack and integration steps. Linked them from both READMEs.

-   Linked TAGS stack docs from `docs/ONBOARDING.md` and mentioned `IS_ALPHA_USER`
    and `IS_FOUNDER` for running in TAGS.
-   Added `TAGS_MODE` variable to `.env.example`, diagnostics, and integration docs
    so TAGS deployments check all services.

-   Added `LLAMA2_API_TIMEOUT` variable with default `10` and documented it.
-   Replaced the Node.js installation command to download the NodeSource script
    before running it, referencing the security policy.
-   Enhanced `scripts/validate.sh` to enforce `.tool-versions`, lint workflows and
    Markdown files, validate front matter with `ajv`, and list unused Docker
    artifacts.
-   Replaced the JSON block in `Codex_Contributor_Dashboard.md` with YAML front
    matter and validated the file using `yamllint`.

-   Added weekly `ci-health.yml` workflow that tests active branches and opens an issue on failures.
-   Introduced `auto-fix.yml` workflow that downloads CI logs, asks OpenAI for a YAML
    patch using `yamllint` output, applies it, then requests a broader fix and opens
    a pull request with `peter-evans/create-pull-request`.

-   Implemented feedback submission and analytics API.
-   Added a QA checklist bullet to the GitHub PR template.

-   Documented health-check curl commands for local and production use and cross-linked from onboarding guide.

-   Wrapped HTTP requests in scripts with try/except to exit on connection errors.
-   Added unit tests for `resolve_verification_type` and `resolve_user_flags`.
-   Expanded docs/QA_CHECKLIST.md with sections for architecture, CI/CD, Codex, Discord, ethics, and community.
-   Added `scripts/generate_openapi.py` and a `make openapi` target for regenerating the FastAPI spec.
-   Documented `pip-audit` failure behavior and offline steps in `docs/ci-workflow.md` per task docs-qa-101.
-   Documented offline markdownlint usage in `docs/doc-quality-onboarding.md` per task docs-qa-102.
-   Fixed ordered list formatting in `AGENTS.md` and updated outreach links.
-   Added `/qa_checklist` bot command and the QA checklist document.
-   Documented `/qa_checklist` usage in `docs/README.md`.
-   Documented `/qa_checklist` usage in `docs/discord/configuration.md`.

-   Added a Python shebang to `scripts/check_docstrings.py` and made the file executable.

-   Added a Python shebang to `scripts/check_headers.py` and made the file executable.

-   Added SECURITY.md outlining supported versions, reporting instructions, and a
    30-day response timeframe.
-   Implemented the Discord Integration service with `/oauth` and `/roles` endpoints.

-   Added CODE_OF_CONDUCT.md using the Contributor Covenant and linked it from the README and onboarding docs.
-   Documented troubleshooting steps for CI failure issues.
-   Removed pnpm lockfile commit instructions from `frontend/README.md`.
-   Added mdformat to pre-commit with `--wrap 120` and documented running `pre-commit install` in CONTRIBUTING.
-   Documented CI environment variables used in the workflows.
-   Added a plugin registry that loads modules from `plugins/` and documented the
    structure in the READMEs.
-   Documented `./scripts/run_tests.sh` as the preferred way to run tests.
-   Warns when the CI failure issue search fails and logs the message in `gh_cli.log`.
-   Searches the CI failure issue title and body for the commit SHA and logs the search exit code.
-   Added a first PR guide and service architecture diagram with links from the docs overview. The screencast is now linked externally instead of embedded.
-   Documented how maintainers can provide a personal access token for workflows on forked pull requests.
-   Added a reminder in `docs/README.md` that forked pull requests require a personal access token or
    `pull_request_target` workflow to update CI failure issues.
-   Expanded `docs/ci-failure-issues.md` with a note linking back to this reminder.
-   Wrapped long documentation lines to satisfy markdownlint rule MD013.
-   Additional documentation line wrapping for MD013.
-   Clarified that `pip install -e .` and `pip install -r requirements-dev.txt` must run before executing tests.
-   Updated AGENTS and the first PR guide to use uppercase commit types.

-   Updated ESLint and TypeScript versions across bot and frontend packages and
    regenerated the lock files.

-   Removed the Codecov badge from the README and deleted the upload step.
-   Fixed indentation in `cleanup-ci-failure.yml` so the closing step runs as a
    separate action and prints `Closed N ci-failure issues` on success.
-   Updated README star and issue links to point to the repository.
-   Mentioned `docs/ci-failure-issues.md` in the README for troubleshooting CI
    automation.
-   CI now commits a coverage.svg badge using coverage-summary.md.

-   CI workflow caches Playwright browsers to reuse ~/.cache/ms-playwright.
-   Skip Codex container setup when running in CI.
-   Added `markdownlint-cli2` to documentation checks and pre-commit.
-   `check_docs.sh` now runs `markdownlint-cli2 "**/*.md"` before Vale and the
    doc-quality guide notes this dependency.
-   CI installs markdownlint dependencies before running documentation checks and
    uses `npx -y` with an offline hint on failure.
-   Documented how to cache `markdownlint-cli2` for offline runs and clarified that
    `scripts/check_docs.sh` invokes `npx -y markdownlint-cli2`.
-   Codex now attempts `ruff --fix` and `pre-commit run --files` when linting fails
    and commits the patch automatically if safe. Otherwise it opens a "chore:
    auto-fix lint errors via Codex" pull request.
-   Added Bandit and npm audit checks to fail CI when high severity issues are found.
-   `scripts/security_audit.sh` now exits with code 1 when `pip-audit` reports vulnerabilities, and CI runs `pip-audit` after installing Python requirements with offline guidance on failures.
-   Install the GitHub CLI in CI using the preinstalled binary or
    `scripts/install_gh_cli.sh`.
-   `scripts/trivy_scan.sh` now downloads the pinned Trivy release tarball instead
    of piping the install script. Offline instructions updated accordingly.
-   Added `ghcr.io` to the network exception list with references to `scripts/setup-env.sh` and `docker-
compose.codex.yml`.
-   Linked the network exception list from the docs overview and added `scripts/check_network_access.sh` for preflight
    checks.
-   Added `scripts/show_network_exceptions.sh` to print the firewall domain list.
-   Mentioned `scripts/check_network_access.sh` in `docs/README.md` for connectivity checks.
-   `scripts/check_network_access.sh` now parses `docs/network-exception-list.md` instead of using a hard-coded domain
    array.
-   Documented Bandit and npm audit steps in `docs/ci-workflow.md`.
-   Documented the pip-audit step in `docs/ci-workflow.md` with a note about
    offline failures linking to `docs/offline-setup.md`.
-   Updated `scripts/security_audit.sh` to run Bandit and high severity `npm audit`
    checks for both `frontend/` and `bot/`.
-   `monitor-ci` now runs `ruff --fix` and `pre-commit run --files` on lint
    failures and commits the patch when safe.
-   Detects documentation-only pushes and sets `steps.filter.outputs.code` to `false`.
-   Skips the `test` job when only docs or Markdown files change using
    `dorny/paths-filter`.
-   Disabled the `pytest` pre-commit hook by default and documented how to enable it.
-   Added `scripts/check_env_docs.py` to validate environment variable docs and
    referenced it in `docs/merge-checklist.md`.
-   CI workflow now runs `python scripts/check_env_docs.py` after the Black step
    to fail when environment docs are out of sync.
-   Documented commit-msg hook setup in CONTRIBUTING.md and docs.
-   Offline install instructions now appear in CI logs when package installs fail.
-   Clarified README step 7 to run `pip install -e .` and
    `pip install -r requirements-dev.txt` before `pytest` and linked to
    `tests/README.md`.
-   CI now checks compose service status early and prints logs on failure.
-   Added `docs/fips-golang.md` summarizing FIPS compliance rules for Go projects.
-   `wait_for_service.sh` prints `docker compose ps` when a service fails.
-   CI workflow uploads the full job log as the `ci-logs` artifact.
-   Documented offline header check in `tests/test_check_headers.py`.
-   Reminded contributors to run `pip install -r requirements-dev.txt` and
    `pip install -e .` before running `pytest`. `scripts/check_dependencies.sh`
    now verifies these packages are installed.
-   Documented running `pip install -e .` before `pytest` in docs/README.md and
    docs/ONBOARDING.md to avoid `ModuleNotFoundError: No module named 'devonboarder'`.
-   Documented Teams and Llama2 environment variables in `docs/env.md`.
-   Added a Tests section to `bot/README.md` with `npm run coverage` instructions and noted the **95%** coverage
    requirement.
-   Added `scripts/audit_env_vars.sh` to report missing or extra environment variables and documented usage in
    `docs/env.md`.
-   CI now audits `.env.dev` in CI using `scripts/audit_env_vars.sh` and fails when variables are missing or extra.
-   Added `secret-alignment.md` issue template and referenced it from `docs/merge-checklist.md`.
-   Added `secrets-alignment.yml` workflow to open an issue when environment
    variables are misaligned.
-   Added `env-doc-alignment.yml` workflow that opens a Secret Alignment issue
    when `check_env_docs.py` reports missing variables.
-   Added `pytest.ini` to load modules from `src` without installing the package.
-   Linked `builder_ethics_dossier.md` from the README and docs overview.
-   Added `scripts/ci_failure_diagnoser.py` and documented using it to summarize CI logs in `docs/ci-failure-issues.md`.
-   Split `docs/Agents.md` into `agents/` pages and updated references.
-   CI workflow now runs `ci_failure_diagnoser.py` on failures and appends the `audit.md` summary to CI failure issues.
-   Added tests for `ci_failure_diagnoser.py`.
-   Added a test for `scripts/check_headers.py` using FastAPI's TestClient.
-   Expanded `docs/ci-failure-issues.md` with an explanation of the automated audit step and how to interpret `audit.md`.
-   Replaced deprecated `actions/setup-gh-cli` with a direct
    installation approach.
-   Verified GitHub CLI availability across all workflows.
-   Updated README to document the new GitHub CLI installation method.
-   Documented GitHub CLI installation and version output in `docs/ci-workflow.md`.
-   `audit_env_vars.sh` now writes a JSON summary when `JSON_OUTPUT` is set and CI
    uploads the file for the secrets-alignment workflow.
-   Added CODEOWNERS to automatically request maintainer reviews on pull requests.
-   Added stub agent specs for ID.me verification and AI mentor.
-   CI workflow cancels in-progress runs when new commits push.
-   Added a 60-minute timeout to the `test` job in `ci.yml`.
-   Added `close-codex-issues.yml` workflow to automatically close Codex-created issues referenced by `Fixes #<issue>`
    after a pull request merges and documented it in `docs/README.md`.
-   Clarified auth_service test revisions in commit e541dd5.
-   Added empty commit referencing e541dd5 for additional context.
-   Removed obsolete `xp/.env.example`; the XP API now reads from the main `.env` file.
-   Archived `languagetool_check.py` to `archive/` and removed its invocation from `scripts/check_docs.sh`.
-   `scripts/check_docs.sh` now downloads Vale automatically and prints a notice when a LanguageTool server is required.
    Updated docs to make LanguageTool optional.
-   Added `scripts/install_gh_cli.sh` for local GitHub CLI installation and referenced it in the docs.
-   Added `scripts/commit-msg` and `scripts/install_commit_msg_hook.sh` to help contributors set up a local `commit-msg`
    hook.
-   Replaced `docs/origin.md` with a full recovery story and updated README links.
-   Added `tests/README.md` describing how to install project requirements before running `pytest` so modules like
    `fastapi` are available.
-   `install_gh_cli.sh` now checks `GITHUB_PATH` before appending to prevent local failures.
-   Added `scripts/wait_for_service.sh` and updated the CI workflow to reuse it when waiting for the auth service to
    start.
-   `scripts/wait_for_service.sh` now prints auth container logs when startup fails.
-   `wait_for_service.sh` accepts an optional service name and prints that container's logs when provided.
-   Documented the 95% coverage requirement and how to run Python and JavaScript coverage tests in `tests/README.md`.
-   Documented manual cleanup of `ci-failure` issues in `docs/ci-failure-issues.md`.
-   CI workflow now closes every open `ci-failure` issue once the pipeline succeeds.
-   Pytest failure annotations run only when the results file exists to avoid grep errors.
-   Added a reusable `.github/actions/setup-gh-cli` action for installing the GitHub CLI.
-   Workflows log the install path with `which gh` and no longer modify `$GITHUB_PATH`.
-   Steps that invoke the GitHub CLI now call the path from `which gh` to ensure the latest version is used.
-   Updated `setup-gh-cli` to remove the old `/usr/bin/gh` binary and export `/usr/local/bin` through `$GITHUB_PATH` so
    the new CLI is always found.
-   Added `scripts/cache_precommit_hooks.sh` and offline instructions for caching
    pre-commit hooks.
-   CI now lints commit messages with `scripts/check_commit_messages.sh`.
-   `setup-gh-cli` now installs the GitHub CLI with the `actions/setup-gh` action to avoid apt repository outages.
-   CI workflow fetches the full git history so commit message linting can compare against `origin/main`.
-   Added `mypy` type checking and a configuration file. CI now runs `mypy`.
-   Updated `scripts/run_tests.sh` to run `pytest --cov=src --cov-fail-under=95`
    and invoke `npm run coverage` for the bot and frontend packages.
-   Documented policy against rewriting commit history or force-pushing after commits are pushed.
-   Extracted CORS helper to `utils.cors` and reused in auth and XP services.
-   Renamed `_get_cors_origins` to `get_cors_origins` and exported it via
    `utils.__all__`.

-   Updated `docker-compose.codex.yml` with the Codex runner image and documented manual invocation under "Codex Runs".

-   Clarified README instructions to stop the server with Ctrl+C.
-   Updated README quickstart to run `npm run coverage --prefix frontend`.
-   Quickstart now instructs running `bash scripts/generate-secrets.sh` after
    `bootstrap.sh` so local secrets match CI.
-   Removed unused `REDIS_URL`, `LOG_LEVEL`, and `API_KEY` from `.env.example` and
    documented `CORS_ALLOW_ORIGINS` and `DISCORD_REDIRECT_URI` in `docs/Agents.md`
    and `docs/env.md`.
-   Added `CORS_ALLOW_ORIGINS` environment variable for configuring CORS.
-   Replaced `node-fetch` with the global `fetch` in the Discord bot and updated tests.
-   Prettier now runs only via the pre-commit mirror. Removed duplicate `npm run format` hooks from `.pre-commit-
config.yaml`.
-   Replaced the outdated TODO section in `docs/git/Git.md` with a "Maintenance Notes" summary.
-   Upgraded React packages to 19.1.0 and `dotenv` to 17.0.1.
-   Removed the `API_KEY` generation step from `scripts/generate-secrets.sh`.

-   Added `scripts/check_dependencies.sh` and documented running it from `docs/README.md` and `docs/doc-quality-
onboarding.md`.

-   Checked off completed tasks in `docs/Agents.md` for `/health` endpoints, Docker healthchecks, and CI polling.
-   Added outreach templates and a feedback log scaffold for community engagement.
-   Added `pip-audit` and `npm audit --production` security checks run via `scripts/security_audit.sh` and invoked in CI.
    Results are stored in `docs/security-audit-2025-07-01.md`.
-   Marked the Discord Integration agent as deferred and added a tracking task.

-   Added Lighthouse CI performance audits using `npm run perf`. CI uploads the
    generated HTML reports as artifacts and `docs/e2e-tests.md` explains how to
    download them.

-   Added `scripts/trivy_scan.sh` and a CI step that scans Docker images with
    Trivy, failing on high or critical vulnerabilities. Documented offline
    installation steps in `docs/offline-setup.md`.

-   Moved XP API code into a dedicated `xp/api` package and updated tests and the
    `devonboarder-api` entrypoint.

-   CI failures now trigger an issue summarizing failing tests with links to the run artifacts.
-   CI workflow now uploads `playwright.log` and summarizes failing Playwright tests in the CI failure issue.
-   CI now posts a coverage summary on pull requests using `scripts/post_coverage_comment.py` and uploads the full reports
    as an artifact.
-   Fixed newline formatting in the coverage summary by quoting the `printf` command with double quotes.
-   Added `scripts/append_coverage_summary.sh` to append the coverage link with proper newline handling.
-   Added ESLint and Prettier configurations for the frontend and bot with new `npm run lint` and `npm run format`
    scripts.
-   CI workflow now uses this script so the coverage link appears on its own line.
-   CI workflow now exports GitHub variables when generating the coverage summary.
-   CI workflow now comments on the CI failure issue and closes it once a build succeeds.

-   Updated Login component test to stub `import.meta.env.VITE_AUTH_URL` with `vi.stubEnv`.
-   Added `data-testid` attributes to user info in `Login.tsx` and updated
    the Playwright tests and documentation.
-   Updated the OAuth Playwright test to wait for the dev server and added
    troubleshooting tips to `docs/e2e-tests.md`.
-   The base Dockerfile now runs `pip install --root-user-action=ignore` to
    suppress warnings when installing packages as root. Documented this
    behavior in `docs/env.md`.
-   Set the Vite dev server to listen on port `3000` and ensured all documentation
    and compose files reference the same port.
-   Added coverage scripts for the bot and frontend packages. CI now runs `npm run coverage` and fails if coverage drops
    below 80%.
-   Increased required code coverage threshold to 95% for all test suites.
-   Added tests for the React entrypoint and `Login` component to improve frontend
    coverage.

-   Documented running `npm test` from the `frontend/` directory after installing dependencies and linked
    `frontend/README.md` for details.
-   Clarified `frontend/README.md` to install dependencies with `pnpm` or `npm`, commit the lockfile, and run `npm run
dev`.
-   Added `docs/offline-setup.md` explaining how to install dependencies without internet access and linked it from the
    onboarding docs.
-   Extended the offline setup guide with steps for caching and installing npm packages in `bot/`.
-   Added `docs/troubleshooting.md` summarizing setup and CI problems and linked it from the docs README.
-   Added a module-level docstring to `src/devonboarder/cli.py` describing CLI usage.
-   Added a "Project Statement" section to the README highlighting the project's purpose.
-   Added `scripts/run_migrations.sh` for running `alembic upgrade head` and
    updated onboarding docs to reference it.
-   Documented installing the project with `pip install -e .` before running tests and updated setup scripts.
-   Added `completedTasks` to `codex.tasks.json` and documented the archiving process.
-   Added Playwright E2E tests and documented how to run them.
-   Clarified Playwright install instructions in `docs/e2e-tests.md` to run
    `npx playwright install --with-deps` inside the `frontend/` directory.
-   Added `docs/about-potato.md` describing the Potato origin story and Easter egg.
-   Linked `docs/about-potato.md` from the documentation README.
-   Documented how to request a full QA sweep with Codex using `@codex run full-qa` in `docs/ONBOARDING.md`.
-   Added `"license": "MIT"` to `bot/package.json` and `frontend/package.json`.
-   Expanded the Codex QA instructions with troubleshooting tips and a Potato-themed Easter egg in `docs/ONBOARDING.md`.
-   Added a `Login` React component that redirects to Discord OAuth and handles
    the `/login/discord/callback` flow. Updated `frontend/README.md` and
    `docs/env.md` with usage instructions.
-   Removed the `version:` field from all Docker compose files since Compose v2 no longer requires it.
-   Updated the frontend dependencies to `vite@7`, `vitest@3`, and the latest React and testing packages.
-   Documented a sample QA response, randomized Easter egg reply, and the Vale/LanguageTool fallback policy.
-   Refactored `auth_service.create_app()` to instantiate a new `FastAPI` app and
    moved endpoints to an `APIRouter`.
-   Clarified where Codex posts QA results, added a "What happens next?" section, and noted that "⚠️ Docs: Lint skipped"
    doesn't block merges.
-   Refined the onboarding snippet to show a sample Codex QA response and referenced network troubleshooting and the Codex
    FAQ.
-   Documented how `docker-compose.dev.yaml` builds the bot and frontend from
    `Dockerfile.dev`, noting the `pnpm install`/`npm ci` steps from
    `frontend/README.md`.

-   Added Dockerfiles for the bot and frontend and updated `docker-compose.dev.yaml` to build them.
-   Documented Ubuntu commands for installing Docker, Docker Compose, Node.js 20, and Python 3.12. Linked the setup guide
    from the README quickstart.
-   CI workflow now builds service containers before starting Compose.
-   CI workflow installs Vale automatically before documentation checks.
-   Added `codespell` pre-commit hook for Markdown and text files.
-   Codespell ignore list covers `DevOnboarder`, `nodeenv`, and `pyenv`.
-   Enforced "Potato" and `Potato.md` entries in ignore files with a pre-commit check.
-   CI now enforces the Potato policy with `scripts/check_potato_ignore.sh`.
-   CI workflow now runs `./scripts/generate-secrets.sh` instead of copying `.env.example` to `.env.dev`.
-   Expanded nodeenv troubleshooting with certificate verification failure tips and
    linked the section from the onboarding docs.
-   Documented the `NODEJS_MIRROR` environment variable and linked the troubleshooting guide from the PR template.
-   Pinned Vale version to 3.12.0 in CI, documentation, and scripts.
-   Added `/health` endpoints for auth and XP services with compose and CI healthchecks.
-   Confirmed all Docker healthchecks and CI wait steps use `/health` instead of the deprecated `/healthz` path.
-   Generated `frontend/package-lock.json` to pin npm dependencies.
-   Added Vale and LanguageTool documentation linting in CI.
-   CI now saves Vale results as `vale-results.json` and uploads them as an artifact.
-   Linter step now uses `ruff check --output-format=github .`.
-   Improved LanguageTool script with line/column output and graceful connection error handling.
-   CI workflow now records pytest results and uploads them as an artifact.
-   CI workflow now uses `actions/upload-artifact@v4`.
-   Documented where to download the `pytest-results.xml` artifact in the doc-quality onboarding guide.
-   Pytest results now save to `test-results/pytest-results.xml` and documentation references this path.
-   Added Playwright accessibility tests using `@axe-core/playwright` with a new `npm run test:a11y` script.
-   Added a `make test` target that installs dev requirements before running tests.
-   Documented installing `requirements-dev.txt` prior to running `pytest`.
-   LanguageTool checks now skip files that exceed the request size limit instead of failing.
-   LanguageTool script now emits GitHub error annotations and exits with a non-zero code when issues are found.
-   `scripts/check_docs.sh` now skips the Vale check with a warning when the binary cannot be downloaded or executed.
-   Documented how to install Vale manually when network access is restricted.
-   Added offline instructions for manual Vale installation and running LanguageTool locally.
-   Improved the Vale download logic in `scripts/check_docs.sh` to extract the tarball in a temporary directory and move
    only the binary.
-   Added a cleanup trap to remove the temporary Vale directory automatically.
-   `scripts/check_docs.sh` now verifies that the Vale binary was extracted
    successfully before moving it, exiting with a warning if missing.
-   CI now prints auth container logs if the service fails to start before header checks.
-   Added a Known Limitations section to `doc-quality-onboarding.md` explaining that large files may skip LanguageTool
    checks.
-   Documented that grammar and style issues only produce CI warnings.
-   `scripts/check_docs.sh` now reports Vale and LanguageTool issues as warnings instead of failing CI.
-   `docker-compose.ci.yaml` exposes the auth service on port 8002 and drops the deprecated `version` key so CI health
    checks succeed.
-   Added `docs/network-troubleshooting.md` with tips for working behind restricted networks.
-   CI workflow now waits for the auth service before running the header check to avoid connection errors.
-   The initial auth wait step now fails and prints logs if the service never starts, avoiding test timeouts.
-   Documented committing the lockfile in the README and frontend README.
-   Documented starting the frontend with `npm install` (or `pnpm install`) and `npm run dev`.
-   Added `scripts/generate-secrets.sh` and a Makefile for generating throwaway secrets before starting Compose.
-   Documented `make deps` and `make up` targets in the onboarding guide for a simpler workflow.
-   Added `docs/Agents.md` with a consolidated overview of service agents and healthchecks.
-   Cleaned up README and AGENTS docs to reduce documentation lint warnings.
-   Auth service now errors at startup when `JWT_SECRET_KEY` is unset or "secret" outside development mode.
-   Replaced `AUTH_SECRET_KEY` with `JWT_SECRET_KEY` and added `JWT_ALGORITHM` with dotenv support.
-   Documented database agent and synced environment variables with `.env.example`.
-   `setup-env.sh` now falls back to `npm install` when `pnpm` is unavailable.
-   `setup-env.sh` skips the Codex Docker image when `CI` is set and uses the local virtualenv.
-   `setup-env.sh` installs bot packages when `bot/` exists and the README quickstart mentions
    running `npm ci --prefix bot`.
-   Added documentation & QA checklist to `docs/pull_request_template.md` and `.github/pull_request_template.md`.
-   Added `doc-quality-onboarding.md` with a quickstart for running documentation checks.
-   Replaced marketing preview links with the frontend README and React demo.
-   Updated `frontend/README.md` with DevOnboarder branding and removed outdated badge references.
-   Updated `docker-compose.dev.yaml` to run `npm run dev` for the frontend service.
-   Completed alpha onboarding guide and linked a simple marketing site preview.
-   Checked off roadmap tasks for documentation, feedback integration, security audit, marketing preview, and cross-
    platform verification.
-   Documented that setup instructions were validated on Windows, macOS, and Linux.
-   Recorded npm audit results showing zero vulnerabilities and noted pip-audit could not run in the sandbox environment.
-   Removed outdated reference to `bot/npm-audit.json` in the security audit doc.
-   Updated Codex dashboard and plan to mark auth, XP, and bot modules complete.
-   Added `/api/user/contribute` endpoint to the XP API requiring a JWT.
-   Updated README to describe the Vite-based React frontend.
-   Added a standard Vite `index.html` with a `<div id="root"></div>` mount point in the `frontend/` directory.
-   Documented new frontend environment variables in `docs/env.md` and `docs/Agents.md`.
-   Replaced marketing preview links with `frontend/index.html`.

-   `scripts/check_docstrings.py` now accepts an optional directory argument and CI passes `src/devonboarder` explicitly.
-   Added `docs/sample-pr.md` with an example pull request.
-   Documented Vale installation steps and improved `scripts/check_docs.sh` to
    verify the command is available before running.

-   Updated `scripts/check_docs.sh` to output GitHub error annotations when
    Vale or LanguageTool find issues.

-   Dropped unused `user_id` argument from `utils.discord.get_user_roles`.
-   Docstring check now detects FastAPI route decorators instead of relying on function name prefixes.
-   Added missing docstrings to auth service endpoints.
-   Docstring check now emits GitHub error annotations for missing docstrings.
-   Pinned Prettier pre-commit hook to `v3.6.2`.
-   Verified Prettier hook installation with `pre-commit autoupdate`.
-   Added `pytest-cov` to development requirements.
-   Added CORS and security middleware to the auth and XP services and updated the
    header smoke test.
-   Synced docs pull request template with `.github` to include OpenAPI and
    migration checks, docstring enforcement, header validation, and coverage
    requirements.
-   Expanded the pull request template with environment variable and coverage checks and noted the template in the Git
    guidelines.
-   Header smoke test now queries `CHECK_HEADERS_URL` (defaults to
    `http://localhost:8002/api/user`).
-   Updated CI and container configs to Node 20 and Python 3.12.
-   CI compose now includes the auth service and the workflow waits for it to start.
-   Auth service wait step now retries the port check up to 30 times and fails if the service isn't reachable.
-   Bot Dockerfile installs dev dependencies for the TypeScript build and prunes them for runtime.
-   CI compose now includes the auth service and waits for it before tests and header checks.
-   Enabled OpenAPI format validation in the CI workflow.
-   Updated CI to run `openapi-spec-validator` without the
    `--enable-format-check` flag.
-   `init_db()` no longer drops existing tables. Tests now clean up the database
    themselves.
-   Introduced `utils/roles.py` and expanded `/api/user` to return role flags;
    documented `GOVERNMENT_ROLE_ID`, `MILITARY_ROLE_ID`, and `EDUCATION_ROLE_ID`.
-   Added tests for Discord role resolution and `/api/user` flags.
-   Bot API helpers now validate `resp.ok` before parsing JSON and throw errors on
    failure responses.
-   API request helper now logs network errors and throws a descriptive
    "Network error" exception when `fetch` fails.
-   Auth service now filters Discord roles to the admin guild when resolving
    user flags. Updated docs to clarify guild-based role filtering.
-   Auth tokens now include `iat` and `exp` claims. Set `TOKEN_EXPIRE_SECONDS` to configure expiry.
-   Auth tokens now use integer timestamps for `iat` and `exp` to avoid race
    conditions when checking expiry.
-   Bot API helpers now accept a `username` argument and bot commands send the
    caller's name in each request.
-   XP API now reads `Contribution` and `XPEvent` data to return onboarding
    status and level for the requested user.
-   Moved role flag logic to `utils.roles` and added `resolve_verification_type`.
-   Introduced Discord role resolution in the auth service and expanded `/api/user`
    to return Discord profile fields and resolved role flags.
-   Auth service now stores Discord OAuth tokens and uses them for Discord API
    calls during authentication.
-   Added `src/routes/user.py` router for `/api/user` and included it in the auth service.
-   Added Discord bot scaffolding with dynamic command loading and a `/ping` command.
-   Added `POST /api/user/contributions` endpoint and updated the `/contribute` bot command to record contributions.
-   Added `/verify`, `/profile`, and `/contribute` command modules to the bot and tests loading them via `loadCommands`.

-   Added `.env.example` files for individual services and documented how to copy
    them during setup.
-   Renamed `AUTH_DATABASE_URL` to `DATABASE_URL` for the auth service.

-   Added `docker-compose.dev.yaml` and `docker-compose.prod.yaml` with auth,
    bot, XP API, frontend, and Postgres services loading variables from
    `.env.dev` and `.env.prod`.
-   Documented commit message style with an example summarizing change purpose.
-   Added `docker-compose.ci.yaml` for the CI pipeline.
-   Added Postgres `db` service in the compose files and initial Alembic
    migrations for `users`, `contributions`, and `xp_events` tables.
-   Added placeholder `frontend/README.md` to reserve the upcoming UI directory.
-   Added React/Vite frontend with OAuth session component.
-   Corrected `ADMINISTRATOR_ROLE_ID` variable name in docs, code and tests.
-   Added authentication service with SQLAlchemy models and JWT-protected routes.
-   Documented running `devonboarder-auth` in the onboarding guide.
-   Added test ensuring the CLI prints the default greeting when no name is provided.
-   Authentication middleware now resolves Discord roles after JWT validation and
    `/api/user` includes `isAdmin`, `isVerified`, `verificationType`, and `roles`.
-   `/api/user` now returns the Discord ID, username, avatar, and guild roles.
-   Documented how to propose issues and pull requests in `docs/README.md`.
-   Added an alpha phase roadmap under `docs/roadmap/` and linked it from the docs README.
-   Added a README section pointing to workflow docs under `docs/`.
-   Documented the alpha wave rollout process in `docs/alpha/alpha-wave-rollout-guide.md` and linked it from the docs.
-   Added `DATABASE_URL` placeholder to `.env.example`.
-   Expanded `scripts/bootstrap.sh` to create `.env.dev` and run the environment setup script.
-   CI workflow copies `.env.example` to `.env.dev` before launching Docker Compose.
-   Added `httpx` as a project dependency and documented it in the README.
-   Added `uvicorn` as a project dependency and documented its usage in the
    API server instructions.
-   Consolidated compose service configuration using YAML anchors and explained
    how to override environment-specific settings.
-   Documented running `devonboarder-api` on `http://localhost:8001` under Local Development in the README.
-   Linked `docs/founders/charter.md` from the founders README.
-   Added `.dockerignore` to reduce the Docker build context by excluding caches and tests.
-   Ignored `.pytest_cache/` and `.ruff_cache/` in `.gitignore` and `.dockerignore`.
-   Added FastAPI user API with `/api/user/onboarding-status` and `/api/user/level` routes.
-   Expanded infrastructure blueprints with usage notes.
-   Expanded `infra/README.md` and blueprint docs with compose examples and
    environment variable instructions.
-   Clarified dev container usage in the README.
-   Replaced `docs/README.md` placeholder with onboarding instructions and local development steps.
-   Added tests for the greeting function and Docker Compose configuration.
-   Added configuration helper files and documented their usage.
-   Added test for the bootstrap script and removed the unused Postgres
    service from CI.
-   Added test for `setup-env.sh` that verifies virtual environment creation when Docker is unavailable.
-   Replaced the placeholder Docker image with a Python-based image and updated
    `docker-compose.yml` and tests accordingly.
-   Added a minimal HTTP server and configured the app service to run it.
-   CI workflow now installs the package before running tests.
-   Defined project metadata in `pyproject.toml` and added a console script entry point.
-   Restructured source into a `devonboarder` package and updated tests to import modules by package path.
-   Dockerfile installs the package and uses the CLI entrypoint.
-   Added test that runs the CLI and verifies the greeting output.
-   Compose files start the server via `devonboarder-server`.
-   Added onboarding templates for invite-only alpha testers and the founder's circle.
-   Moved onboarding docs into `docs/alpha/` and `docs/founders/` with new feedback and charter files.
-   Added invitation email templates under the `emails/` directory.
-   Added `FOUNDERS.md` and `ALPHA_TESTERS.md` to track community members.
-   Added `IS_ALPHA_USER` and `IS_FOUNDER` flags to `.env.example` with server routes and documentation.
-   Added `docs/alpha/feedback-template.md` and linked it from the alpha README.
-   Added feedback dashboard PRD under `docs/prd/` and linked it from the docs README.
-   Refined email templates and added a style guide under `emails/`.
-   Added test ensuring the `/founder` route returns `403` unless `IS_FOUNDER` is set.
-   Documented when to use the feedback form versus filing issues in
    `docs/alpha/README.md` and linked the form.
-   Added README links to `docs/alpha/README.md`, `docs/founders/README.md`, and the email style guide for easier
    navigation.
-   Removed `Potato.md` from `.gitignore`.
-   Added Discord message templates and linked them from the docs README.
-   Added example feedback row with notes column in `ALPHA_TESTERS.md` and noted
    that new rows should be appended below it.
-   Added tests verifying that `/alpha` and `/founder` routes allow mixed-case
    feature flags.
-   Added `devonboarder-server` console script and updated compose files and docs.
-   Documented how to stop running services in `docs/README.md`.
-   Added XP API with `/api/user/onboarding-status` and `/api/user/level` routes
    exposed via the `devonboarder-api` command.
-   Added Discord bot under `bot/` with verify, profile, and contribute commands.
-   CI workflow now installs bot dependencies and runs `npm test`.
-   Documented onboarding phases, XP milestones and contributor logs in `docs/README.md`.
-   Added `docs/endpoint-reference.md` with API routes and Discord command examples.
-   Added Discord utilities for fetching user roles and resolving admin flags.
-   Documented role and guild ID placeholders in `.env.example` and created `docs/env.md` with details on the role-based
    permission system.
-   Added verified role ID placeholders to `.env.example` and documented them in `docs/env.md`.
-   Added a "Secrets" section in `docs/env.md` covering Discord OAuth and bot tokens, with matching placeholders in
    `.env.example` and `bot/.env.example`.
-   Added `tests/test_roles.py` verifying admin and verified role flags.
-   Documented outdated packages and vulnerability scan results. `pip list` showed
    updates for mypy, pyright, pytest, ruff and typing extensions; `npm outdated`
    flagged missing React packages in the frontend and outdated `node-fetch` in
    the bot. `pip-audit` reported no issues while `npm audit` found moderate
    vulnerabilities in `esbuild` for the frontend with none in the bot.
-   Expanded `docs/Agents.md` with a service map, healthcheck code samples and a
    remediation checklist.
-   Added `INIT_DB_ON_STARTUP` placeholder to `.env.example` and documented its purpose.
-   Removed duplicate auth wait step from CI workflow.
-   Added Vitest setup and a basic React test.
-   Added Discord server configuration guide noting that the Widget must be enabled.
-   Replaced `VITE_AUTH_API_BASE_URL` with `VITE_AUTH_URL` and documented `VITE_API_URL`.
-   Added placeholders for `VITE_AUTH_URL`, `VITE_API_URL`, and `VITE_SESSION_REFRESH_INTERVAL` in `.env.example`.
-   Added `VITE_SESSION_REFRESH_INTERVAL` to `frontend/src/.env.example` with a default value and synced `docs/env.md`.
-   Added `VITE_DISCORD_CLIENT_ID` placeholders to `.env.example` and `frontend/src/.env.example` and documented the
    variable.
-   Corrected README quickstart path to `frontend/src/.env.example`.

-   Updated development tooling to stable versions and pinned the Vale download
    tag in CI for reproducibility.
-   Updated Node to 20 and Python to 3.12 across Dockerfiles, compose files, CI, and documentation.
-   Required Python 3.12 in `pyproject.toml` and ruff configuration.
-   Fixed the Vale download path in CI to resolve a 404 error.
-   Documented batch doc fixes with `codespell` and Prettier in the doc-quality onboarding guide.
-   Added a reminder in `docs/merge-checklist.md` to keep `scripts/check_docs.sh` passing.
-   Added `docs/tasks/doc_lint_debt.md` as a template issue for documentation lint backlog.
-   Ensured tests set `APP_ENV` and `JWT_SECRET_KEY` before importing modules from
    `devonboarder`.
-   Documented Codex CI Monitoring Policy and linked it from the onboarding guide.
-   Added ignore patterns and token filters to `.vale.ini` to skip code blocks and frontmatter.
-   Documented the new Vale ignore patterns and Codespell hook in
    `docs/doc-quality-onboarding.md`, including how to disable Vale with
    `<!-- vale off -->` / `<!-- vale on -->` and a reference to `.pre-commit-config.yaml`.
-   Documented how to add words to `.codespell-ignore`.
-   Added nodeenv SSL troubleshooting steps to `docs/network-troubleshooting.md`.
-   Rewrote the repository README with a concise introduction and quickstart linking to `docs/README.md` and removed Vale
    instructions.
-   Added a package docstring to `src/routes/__init__.py` summarizing the routes module.
-   `scripts/run_tests.sh` now always installs development requirements before running tests to ensure packages like
    PyYAML are available.
-   `scripts/run_tests.sh` installs bot dependencies with `npm ci --prefix bot` before running Jest and
    installs frontend dependencies with `npm ci --prefix frontend` when frontend tests exist.
-   Added `DISCORD_REDIRECT_URI` placeholder to `.env.example` and documented it under Secrets.
-   Playwright tests now read `AUTH_URL` to locate the auth service. Documented the
    variable in `docs/e2e-tests.md` and set it in CI.

-   Fixed bullet formatting in `docs/pull_request_template.md`.

-   Fixed spacing in the Git guidelines pre-PR checklist.
-   Updated `Codex_Contributor_Dashboard.md` to mark the frontend module in progress.
-   Planned feedback dashboard with backend API and React UI as described in `docs/prd/feedback-dashboard.md`.

-   CI workflow now uses the GitHub CLI for issue automation tasks instead of third-party actions.
-   Improved CI failure issue detection to search titles for the current commit SHA.
-   CI workflow now closes any open CI failure issue for the current commit by searching titles rather than using
    artifacts.
-   Added `DISCORD_API_TIMEOUT` environment variable and enforced HTTP timeouts when contacting Discord APIs.
-   Added `license = {text = "MIT"}` to `pyproject.toml`.
-   Dependabot now monitors `/frontend` and `/bot` for npm updates.
-   Upgraded React to v19 and dotenv to v17.
-   Aligned Prettier version 3.6.2 across configuration and docs.
-   Documented the 95% coverage policy in `docs/doc-quality-onboarding.md`.
-   Documented that CI failure issues use the built-in `GITHUB_TOKEN`; no personal token is required unless `permissions:`
    removes `issues: write`.
-   Added `cleanup-ci-failure.yml` workflow to close stale `ci-failure` issues nightly and documented the job in
    `docs/README.md`.
-   Granted `issues: write` permission in `ci.yml` so forks can open and close CI failure issues with the built-in token.
-   Noted that new GitHub organization roles require updates to all README files.
-   Verified `.env.dev` matches `.env.example` and added a warning in
    `scripts/bootstrap.sh` when variables are missing. Marked the env var audit
    task complete in `docs/Agents.md`.
-   Updated `.nvmrc` and CI workflow to use Node 20.
-   Ignored `.coverage` in `.gitignore` and `.dockerignore`.

-   Documented module descriptions for the auth service, XP API, roles, and CORS utilities.
-   CI now stops docker compose containers even when earlier steps fail.
-   Added `openapi-spec-validator` and `requests` to `requirements-dev.txt` and
    removed their manual installation from the CI workflow.
-   CI workflow caches pip downloads and Node dependencies for faster installs.
-   Cache keys include Python and Node versions to avoid mismatches.

-   JS test scripts now run coverage and fail if coverage drops below 95%.
    CI uses `npm test` for the bot and frontend packages.
-   Documented the CI job's caching, concurrency, and coverage requirements in
    `docs/ci-workflow.md`.
-   Documented `AUTH_URL`, `DISCORD_API_TIMEOUT`, and `CHECK_HEADERS_URL` environment variables.
-   Documented running `scripts/install_commit_msg_hook.sh` after cloning so commit messages pass CI linting.
-   Added `docs/origin.md` with the project's backstory and linked it from the README.
-   Expanded `docs/origin.md` with more detail on the 2017–2021 collapse,
    recovery steps, and disclaimers.
-   Added `docs/builder_ethics_dossier.md` documenting project values and a reusable template. Removed the outdated
    `docs/builder-ethics-dossier.md`.
-   Added a journal log section in `docs/builder_ethics_dossier.md` summarizing the removal of
    `docs/builder-ethics-dossier.md` and noting the Quickstart coverage command.
-   Added environment variable summary to `agents/index.md`.
-   Added MS Teams integration variables (`TEAMS_APP_ID`, `TEAMS_APP_PASSWORD`, `TEAMS_TENANT_ID`,
    `TEAMS_CHANNEL_ID_ONBOARD`) to `.env.example` and documentation.
-   Documented running `pre-commit install` in README Quickstart.
-   Added a legacy note in `docs/Agents.md` directing readers to `agents/index.md`.
-   Documented `API_BASE_URL` in `.env.example` and environment docs.
-   Added Llama2 Agile Helper agent doc and `LLAMA2_API_KEY` variable.
-   Documented planned status for Llama2 Agile Helper agent.
-   Documented running `npm run coverage` in `frontend/README.md` and noted the
    95% coverage requirement.
-   Added feature expansion plan for Llama2 Agile Helper agent with prompts and integration points.
-   Cleaned up outdated verification role ID references across the docs.
-   Added prompts, metrics log, and Codex tasks scaffolding for the Llama2 Agile Helper agent.
-   Documented configuring `VALE_BINARY` when the Vale binary is not in `PATH`.
-   Verified builder ethics dossier links, journal log, and coverage doc alignment
    (`codex/tasks/confirm_doc_alignment.md`)
-   Documented Llama2 Agile Helper integration step in `codex.plan.md` and updated automation bundle.
-   Added `agile-001` task for Llama2 Agile Helper integration in `codex.tasks.json` and verified `codex.plan.md`
    reference.
-   CI workflow skips push runs when commit messages start with `[no-ci]`; documented the marker in `AGENTS.md`.
-   Added optional `pytest` pre-commit hook so tests can run locally before each commit.
-   Documented running `env -i PATH="$PATH" bash scripts/audit_env_vars.sh` in `docs/env.md` and explained the
    `JSON_OUTPUT` option for machine-readable results.
-   Clarified that `scripts/check_docs.sh` uses Vale only and that running
    LanguageTool checks requires a local server.
-   Updated README to note that `scripts/check_docs.sh` relies on Vale and that
    LanguageTool is optional.
-   Documented that `scripts/check_docs.sh` attempts to download Vale when it is
    missing and prints a warning without failing if the download fails.
-   Summarized the download fallback in `README.md` and linked to
    `docs/README.md#documentation-quality-checks` for full details.
-   Updated ONBOARDING.md to display "Vale warnings" and noted that
    LanguageTool runs only when `LANGUAGETOOL_URL` is set.

-   Added governance checklist for bot permissions in `docs/governance/bot_access_governance.md`.
-   Added an **Owner** column to that checklist and assigned responsible teams to each task.
-   Documented token requirements for forked pull requests in `docs/ci-failure-issues.md` and referenced it from the
    documentation README.
-   Added a debug step to `cleanup-ci-failure.yml` to print token status and open issue numbers before closing them.
-   Linked the network exception list from the docs overview so newcomers can find firewall rules.
-   Reminded contributors to add new domains to this list when scripts or docs reference them.
-   The cleanup workflow now exits with an error when any `gh` command fails and opens a follow-up issue.
-   The cleanup workflow prints `Closed N ci-failure issues` on success or `::error::Cleanup failed` in the job log.
-   Added tests for `scripts/show_network_exceptions.sh` validating the domain list matches the documentation.
-   Required Node.js 20+ via the `engines` field in all package.json files.
-   Documented the Node.js 20 requirement in the bot and frontend READMEs and referenced `.nvmrc`.
-   Added `docs/service-status.md` summarizing core service health and linked it from the documentation overview.
-   Re-added `"milestone": "v0.5.0"` for `feedback-002` in `codex.tasks.json`.
-   Documented Codex agent index and YAML headers for agent docs.
-   Simplified CI failure issue parsing to use `gh` output directly and verified the CLI version in CI workflows.
-   Removed `--json` and `--jq` flags from CI failure issue commands. Workflows now
    check the GitHub CLI version and fall back to `awk` parsing when searches fail.
-   Fixed YAML indentation in `ci.yml` for the Python dependency audit step.
-   docs(ci): expand automation tasks with 12-section outline referencing bot permissions and notify workflow

## [0.1.0] - 2025-06-14

-   Added `src/app.py` with `greet` function and updated smoke tests.
    [#21](https://github.com/theangrygamershowproductions/DevOnboarder/pull/21)
-   Added `requirements-dev.txt` and `pyproject.toml` with ruff configuration. Updated CI to run the linter.
    [#22](https://github.com/theangrygamershowproductions/DevOnboarder/pull/22)
-   Added `.env.example` and documented setup steps in the README.
    [#23](https://github.com/theangrygamershowproductions/DevOnboarder/pull/23)
-   Documented branch naming, commit messages, and rebase policy in the Git guidelines.
    [#24](https://github.com/theangrygamershowproductions/DevOnboarder/pull/24)
-   Expanded `docs/pull_request_template.md` with sections for summary, linked issues, screenshots, testing steps, and a
    checklist referencing documentation and changelog updates.
    [#25](https://github.com/theangrygamershowproductions/DevOnboarder/pull/25)
-   Documented the requirement to pass lint and tests, update documentation and the changelog, and added a reviewer sign-
    off section to the pull request template.
    [#26](https://github.com/theangrygamershowproductions/DevOnboarder/pull/26)
-   Added `codex.ci.yml` to automate CI monitoring and fix failing builds.

-   Updated bot and frontend lock files and added tests so `scripts/run_tests.sh` passes
-   Updated pytest artifact path in CI workflow to `artifacts/pytest-results.xml`
-   Added `security-audit.yml` workflow to run dependency audits weekly and upload the report as an artifact. Documented
    the job in `docs/README.md`.
-   Added Black formatting checks in CI. The workflow runs `black --check .` after installing dev dependencies.
-   Logged `gh auth status` before creating CI failure issues and stopped the job
    when the GitHub CLI exits with an error.
-   Noted the Node.js 20 requirement in the bot and frontend READMEs and
    referenced the `.nvmrc` setup.
-   Documented Dependabot PR review steps in docs/dependencies.md and linked the page from CONTRIBUTING.
-   `scripts/alembic_migration_check.sh` now sets `set -euo pipefail` and quotes `$DATABASE_URL`.
-   Added a Quickstart bullet recommending `bash scripts/run_tests.sh` with a link
    to `docs/troubleshooting.md` for troubleshooting help.
-   Documented the language versions provided by `ghcr.io/openai/codex-universal`
    and noted that `scripts/setup-env.sh` pulls this image.
-   Invited contributors to share onboarding feedback by linking a short survey in docs/pull_request_template.md.
-   Added `VITE_FEEDBACK_URL` configuration and implemented React components for the feedback form, status board, and analytics snapshot.
-   Implemented Llama2 Agile Helper service exposing `/sprint-summary` and `/groom-backlog` endpoints.
-   Validated feedback components handle failed requests and show error messages.
-   Ensured the feedback status board uses functional state updates so concurrent changes aren't lost.
-   Added CI failure issue troubleshooting guide to `AGENTS.md` and a typedoc docs build script.
-   Added engineer assessment work items checklist in `docs/assessments/engineer_assessment_work_items.md`.
-   Linked the checklist from `docs/README.md` and the project README for onboarding reviews.
-   Created `assessment.md` issue template and referenced it from the merge checklist and README.
-   Updated engineer assessment checklist with Codex-compatible work items.
-   Added CI and Auto Fix badges to `README.md`.
-   Added `ci-monitor.yml` to open an issue when CI fails due to API rate limits and documented the secret in `docs/ci-env-vars.md`.
-   Updated docs/README local setup to run `python -m diagnostics` after bootstrap. The script checks package imports, service health, and environment variables.
-   Updated `docs/ONBOARDING.md` to run `python -m diagnostics` once services are
    running and link to `docs/troubleshooting.md` for interpreting failures.
-   Clarified how to obtain the TAGS compose files in `docs/tags_integration.md`.
-   Added example TAGS compose templates under `archive/` and documented how to
    customize them in `docs/tags_integration.md`.
-   Copied the TAGS compose templates to the repository root and clarified the
    path in `docs/tags_integration.md`.
-   Added a yamllint log upload step to `cleanup-ci-failure.yml` and corrected
    indentation of `GH_TOKEN` lines.
-   Replaced `--json` and `--jq` examples in `docs/ci-failure-issues.md` with
    awk-based parsing so the commands work on older GitHub CLI versions.

-   Verified GitHub CLI version and piped issue author JSON to jq in `close-codex-issues.yml`.
-   Added `httpx`, `requests`, and `yaml` checks to `scripts/check_dependencies.sh` and now exit non-zero when any are missing.
-   Added a `fastapi` check to `scripts/check_dependencies.sh` so tests fail fast when runtime dependencies are missing.
-   `scripts/run_tests.sh` validates dependencies with `pip check` after installing dev requirements and again after installing the project.
-   Replaced custom GitHub CLI script with the `ksivamuthu/actions-setup-gh-cli` action and updated documentation.
-   Added known error learning loop and review workflow.
-   Documented `DEV_ORCHESTRATION_BOT_KEY`, `STAGING_ORCHESTRATION_BOT_KEY`, and `PROD_ORCHESTRATION_BOT_KEY` in `docs/ci-env-vars.md`.
-   Added CI Bot agent documentation and updated agent index.
-   Added CI Bot metadata to codex agent index.
-   Introduced the CI Bot and updated workflows to route automation through it.
-   docs(env): document `ONBOARDING_AGENT_KEY`, `CI_HELPER_AGENT_KEY`, and `ENV_VAR_MANAGER_KEY` secrets
-   Expanded `ci_failure_diagnoser.py` patterns to catch `AssertionError`, `ModuleNotFoundError`,
    and common Node/Yarn failures. The script now includes the preceding step name
    in its output for easier debugging.
-   chore(ci): log closed issue numbers in `cleanup-ci-failure.yml`
-   docs(ci): add CI resilience hardening prompt for AutoFix
-   docs(templates): add header to EnvVar Misalignment issue template
-   fix(ci): use dedicated token for PR checklist comments in `validate-permissions.yml`
-   docs(ci): link CI resilience hardening steps in failure issue guide and README<|MERGE_RESOLUTION|>--- conflicted
+++ resolved
@@ -25,11 +25,8 @@
 -   docs(bot): add `docs/bot-types.md` and update bot README and main README
 -   chore(ci): enforce PR checklist with `scripts/validate_pr_checklist.sh`
 -   fix(ci): ignore comment failures in `validate_pr_checklist.sh`
-<<<<<<< HEAD
+-   fix(ci): accept checked or unchecked boxes in `validate_pr_checklist.sh`
 -   fix(ci): include full checklist content in `validate_pr_checklist.sh` comments
-=======
--   fix(ci): accept checked or unchecked boxes in `validate_pr_checklist.sh`
->>>>>>> 2b036fec
 -   docs(readme): link to `docs/bot-types.md` for Discord bot versus Codex agents
 -   chore(setup): warn when Python < 3.12 in `setup-env.sh`
 -   docs(retros): introduce retrospective framework and audit workflow
