# Changelog

All notable changes to this project will be recorded in this file.

## [Unreleased]
- Added `tests/README.md` describing how to install project requirements before running `pytest` so modules like `fastapi` are available.
- Documented the 95% coverage requirement and how to run Python and JavaScript coverage tests in `tests/README.md`.
- Documented manual cleanup of `ci-failure` issues in `docs/ci-failure-issues.md`.
- CI workflow now closes every open `ci-failure` issue once the pipeline succeeds.
<<<<<<< HEAD
- CI workflows install the latest GitHub CLI using a cross-platform script.
- Documented policy against rewriting commit history or force-pushing after commits are pushed.
=======
- Replaced `gh-install.sh` with a cross-platform GitHub CLI installation script.
>>>>>>> 3d211343

- Clarified README instructions to stop the server with Ctrl+C.
- Removed unused `REDIS_URL`, `LOG_LEVEL`, and `API_KEY` from `.env.example` and
  documented `CORS_ALLOW_ORIGINS` and `DISCORD_REDIRECT_URI` in `docs/Agents.md`
  and `docs/env.md`.
- Added `CORS_ALLOW_ORIGINS` environment variable for configuring CORS.
- Replaced `node-fetch` with the global `fetch` in the Discord bot and updated tests.
- Prettier now runs only via the pre-commit mirror. Removed duplicate `npm run format` hooks from `.pre-commit-config.yaml`.
- Upgraded React packages to 19.1.0 and `dotenv` to 17.0.1.
- Removed the `API_KEY` generation step from `scripts/generate-secrets.sh`.

- Added `scripts/check_dependencies.sh` and documented running it from `docs/README.md` and `docs/doc-quality-onboarding.md`.

- Checked off completed tasks in `docs/Agents.md` for `/health` endpoints, Docker healthchecks, and CI polling.
- Added `pip-audit` and `npm audit --production` security checks run via `scripts/security_audit.sh` and invoked in CI. Results are stored in `docs/security-audit-2025-07-01.md`.
- Marked the Discord Integration agent as deferred and added a tracking task.

- Added Lighthouse CI performance audits using `npm run perf`. CI uploads the
  generated HTML reports as artifacts and `docs/e2e-tests.md` explains how to
  download them.

- Added `scripts/trivy_scan.sh` and a CI step that scans Docker images with
  Trivy, failing on high or critical vulnerabilities. Documented offline
  installation steps in `docs/offline-setup.md`.

- Moved XP API code into a dedicated `xp/api` package and updated tests and the
  `devonboarder-api` entrypoint.

- CI failures now trigger an issue summarizing failing tests with links to the run artifacts.
- CI workflow now uploads `playwright.log` and summarizes failing Playwright tests in the CI failure issue.
- CI now posts a coverage summary on pull requests using `scripts/post_coverage_comment.py` and uploads the full reports as an artifact.
- Fixed newline formatting in the coverage summary by quoting the `printf` command with double quotes.
- Added `scripts/append_coverage_summary.sh` to append the coverage link with proper newline handling.
- Added ESLint and Prettier configurations for the frontend and bot with new `npm run lint` and `npm run format` scripts.
- CI workflow now uses this script so the coverage link appears on its own line.
- CI workflow now exports GitHub variables when generating the coverage summary.
- CI workflow now comments on the CI failure issue and closes it once a build succeeds.

- Updated Login component test to stub `import.meta.env.VITE_AUTH_URL` with `vi.stubEnv`.
- Added `data-testid` attributes to user info in `Login.tsx` and updated
  the Playwright tests and documentation.
- Updated the OAuth Playwright test to wait for the dev server and added
  troubleshooting tips to `docs/e2e-tests.md`.
- The base Dockerfile now runs `pip install --root-user-action=ignore` to
  suppress warnings when installing packages as root. Documented this
  behavior in `docs/env.md`.
- Set the Vite dev server to listen on port `3000` and ensured all documentation
  and compose files reference the same port.
- Added coverage scripts for the bot and frontend packages. CI now runs `npm run coverage` and fails if coverage drops below 80%.
- Increased required code coverage threshold to 95% for all test suites.
- Added tests for the React entrypoint and `Login` component to improve frontend
  coverage.

- Documented running `npm test` from the `frontend/` directory after installing dependencies and linked
  `frontend/README.md` for details.
- Clarified `frontend/README.md` to install dependencies with `pnpm` or `npm`, commit the lockfile, and run `npm run dev`.
- Added `docs/offline-setup.md` explaining how to install dependencies without internet access and linked it from the onboarding docs.
- Extended the offline setup guide with steps for caching and installing npm packages in `bot/`.
- Added `docs/troubleshooting.md` summarizing setup and CI problems and linked it from the docs README.
- Added a module-level docstring to `src/devonboarder/cli.py` describing CLI usage.
- Added a "Project Statement" section to the README highlighting the project's purpose.
- Added `scripts/run_migrations.sh` for running `alembic upgrade head` and
  updated onboarding docs to reference it.
- Documented installing the project with `pip install -e .` before running tests and updated setup scripts.
- Added `completedTasks` to `codex.tasks.json` and documented the archiving process.
- Added Playwright E2E tests and documented how to run them.
- Clarified Playwright install instructions in `docs/e2e-tests.md` to run
  `npx playwright install --with-deps` inside the `frontend/` directory.
- Added `docs/about-potato.md` describing the Potato origin story and Easter egg.
- Linked `docs/about-potato.md` from the documentation README.
- Documented how to request a full QA sweep with Codex using `@codex run full-qa` in `docs/ONBOARDING.md`.
- Added `"license": "MIT"` to `bot/package.json` and `frontend/package.json`.
- Expanded the Codex QA instructions with troubleshooting tips and a Potato-themed Easter egg in `docs/ONBOARDING.md`.
- Added a `Login` React component that redirects to Discord OAuth and handles
  the `/login/discord/callback` flow. Updated `frontend/README.md` and
  `docs/env.md` with usage instructions.
- Removed the `version:` field from all Docker compose files since Compose v2 no longer requires it.
- Updated the frontend dependencies to `vite@7`, `vitest@3`, and the latest React and testing packages.
- Documented a sample QA response, randomized Easter egg reply, and the Vale/LanguageTool fallback policy.
- Refactored `auth_service.create_app()` to instantiate a new `FastAPI` app and
  moved endpoints to an `APIRouter`.
- Clarified where Codex posts QA results, added a "What happens next?" section, and noted that "⚠️ Docs: Lint skipped" doesn't block merges.
- Refined the onboarding snippet to show a sample Codex QA response and referenced network troubleshooting and the Codex FAQ.
- Documented how `docker-compose.dev.yaml` builds the bot and frontend from
  `Dockerfile.dev`, noting the `pnpm install`/`npm ci` steps from
  `frontend/README.md`.

- Added Dockerfiles for the bot and frontend and updated `docker-compose.dev.yaml` to build them.
- Documented Ubuntu commands for installing Docker, Docker Compose, Node.js 20, and Python 3.12. Linked the setup guide from the README quickstart.
- CI workflow now builds service containers before starting Compose.
- CI workflow installs Vale automatically before documentation checks.
- Added `codespell` pre-commit hook for Markdown and text files.
- Codespell ignore list covers `DevOnboarder`, `nodeenv`, and `pyenv`.
- Enforced "Potato" and `Potato.md` entries in ignore files with a pre-commit check.
- CI now enforces the Potato policy with `scripts/check_potato_ignore.sh`.
- CI workflow now runs `./scripts/generate-secrets.sh` instead of copying `.env.example` to `.env.dev`.
- Expanded nodeenv troubleshooting with certificate verification failure tips and
  linked the section from the onboarding docs.
- Documented the `NODEJS_MIRROR` environment variable and linked the troubleshooting guide from the PR template.
- Pinned Vale version to 3.12.0 in CI, documentation, and scripts.
- Added `/health` endpoints for auth and XP services with compose and CI healthchecks.
- Confirmed all Docker healthchecks and CI wait steps use `/health` instead of the deprecated `/healthz` path.
- Generated `frontend/package-lock.json` to pin npm dependencies.
- Added Vale and LanguageTool documentation linting in CI.
- CI now saves Vale results as `vale-results.json` and uploads them as an artifact.
- Linter step now uses `ruff check --output-format=github .`.
- Improved LanguageTool script with line/column output and graceful connection error handling.
- CI workflow now records pytest results and uploads them as an artifact.
- CI workflow now uses `actions/upload-artifact@v4`.
- Documented where to download the `pytest-results.xml` artifact in the doc-quality onboarding guide.
- Added Playwright accessibility tests using `@axe-core/playwright` with a new `npm run test:a11y` script.
- Added a `make test` target that installs dev requirements before running tests.
- Documented installing `requirements-dev.txt` prior to running `pytest`.
- LanguageTool checks now skip files that exceed the request size limit instead of failing.
- LanguageTool script now emits GitHub error annotations and exits with a non-zero code when issues are found.
- `scripts/check_docs.sh` now skips the Vale check with a warning when the binary cannot be downloaded or executed.
- Documented how to install Vale manually when network access is restricted.
- Added offline instructions for manual Vale installation and running LanguageTool locally.
- Improved the Vale download logic in `scripts/check_docs.sh` to extract the tarball in a temporary directory and move only the binary.
- Added a cleanup trap to remove the temporary Vale directory automatically.
- `scripts/check_docs.sh` now verifies that the Vale binary was extracted
  successfully before moving it, exiting with a warning if missing.
- CI now prints auth container logs if the service fails to start before header checks.
- Added a Known Limitations section to `doc-quality-onboarding.md` explaining that large files may skip LanguageTool checks.
- Documented that grammar and style issues only produce CI warnings.
- `scripts/check_docs.sh` now reports Vale and LanguageTool issues as warnings instead of failing CI.
- `docker-compose.ci.yaml` exposes the auth service on port 8002 and drops the deprecated `version` key so CI health checks succeed.
- Added `docs/network-troubleshooting.md` with tips for working behind restricted networks.
- CI workflow now waits for the auth service before running the header check to avoid connection errors.
- The initial auth wait step now fails and prints logs if the service never starts, avoiding test timeouts.
- Documented committing the lockfile in the README and frontend README.
- Documented starting the frontend with `npm install` (or `pnpm install`) and `npm run dev`.
- Added `scripts/generate-secrets.sh` and a Makefile for generating throwaway secrets before starting Compose.
- Documented `make deps` and `make up` targets in the onboarding guide for a simpler workflow.
- Added `docs/Agents.md` with a consolidated overview of service agents and healthchecks.
- Cleaned up README and AGENTS docs to reduce documentation lint warnings.
- Auth service now errors at startup when `JWT_SECRET_KEY` is unset or "secret" outside development mode.
- Replaced `AUTH_SECRET_KEY` with `JWT_SECRET_KEY` and added `JWT_ALGORITHM` with dotenv support.
- Documented database agent and synced environment variables with `.env.example`.
- `setup-env.sh` now falls back to `npm install` when `pnpm` is unavailable.
- Added documentation & QA checklist to `docs/pull_request_template.md` and `.github/pull_request_template.md`.
- Added `doc-quality-onboarding.md` with a quickstart for running documentation checks.
- Replaced marketing preview links with the frontend README and React demo.
- Updated `frontend/README.md` with DevOnboarder branding and removed outdated badge references.
- Updated `docker-compose.dev.yaml` to run `npm run dev` for the frontend service.
- Completed alpha onboarding guide and linked a simple marketing site preview.
- Checked off roadmap tasks for documentation, feedback integration, security audit, marketing preview, and cross-platform verification.
- Documented that setup instructions were validated on Windows, macOS, and Linux.
- Recorded npm audit results showing zero vulnerabilities and noted pip-audit could not run in the sandbox environment.
- Removed outdated reference to `bot/npm-audit.json` in the security audit doc.
- Updated Codex dashboard and plan to mark auth, XP, and bot modules complete.
- Added `/api/user/contribute` endpoint to the XP API requiring a JWT.
- Updated README to describe the Vite-based React frontend.
- Added a standard Vite `index.html` with a `<div id="root"></div>` mount point in the `frontend/` directory.
- Documented new frontend environment variables in `docs/env.md` and `docs/Agents.md`.
- Replaced marketing preview links with `frontend/index.html`.

- `scripts/check_docstrings.py` now accepts an optional directory argument and CI passes `src/devonboarder` explicitly.
- Added `docs/sample-pr.md` with an example pull request.
- Documented Vale installation steps and improved `scripts/check_docs.sh` to
  verify the command is available before running.

- Updated `scripts/check_docs.sh` to output GitHub error annotations when
  Vale or LanguageTool find issues.

- Dropped unused `user_id` argument from `utils.discord.get_user_roles`.
- Docstring check now detects FastAPI route decorators instead of relying on function name prefixes.
- Added missing docstrings to auth service endpoints.
- Docstring check now emits GitHub error annotations for missing docstrings.
- Pinned Prettier pre-commit hook to `v3.6.2`.
- Verified Prettier hook installation with `pre-commit autoupdate`.
- Added `pytest-cov` to development requirements.
- Added CORS and security middleware to the auth and XP services and updated the
  header smoke test.
- Synced docs pull request template with `.github` to include OpenAPI and
  migration checks, docstring enforcement, header validation, and coverage
  requirements.
- Expanded the pull request template with environment variable and coverage checks and noted the template in the Git guidelines.
- Header smoke test now queries `CHECK_HEADERS_URL` (defaults to
  `http://localhost:8002/api/user`).
- Updated CI and container configs to Node 20 and Python 3.12.
- CI compose now includes the auth service and the workflow waits for it to start.
- Auth service wait step now retries the port check up to 30 times and fails if the service isn't reachable.
- Bot Dockerfile installs dev dependencies for the TypeScript build and prunes them for runtime.
- CI compose now includes the auth service and waits for it before tests and header checks.
- Enabled OpenAPI format validation in the CI workflow.
- Updated CI to run `openapi-spec-validator` without the
  `--enable-format-check` flag.
- `init_db()` no longer drops existing tables. Tests now clean up the database
  themselves.
- Introduced `utils/roles.py` and expanded `/api/user` to return role flags;
  documented `GOVERNMENT_ROLE_ID`, `MILITARY_ROLE_ID`, and `EDUCATION_ROLE_ID`.
- Added tests for Discord role resolution and `/api/user` flags.
- Bot API helpers now validate `resp.ok` before parsing JSON and throw errors on
  failure responses.
- API request helper now logs network errors and throws a descriptive
  "Network error" exception when `fetch` fails.
- Auth service now filters Discord roles to the admin guild when resolving
  user flags. Updated docs to clarify guild-based role filtering.
- Auth tokens now include `iat` and `exp` claims. Set `TOKEN_EXPIRE_SECONDS` to configure expiry.
- Auth tokens now use integer timestamps for `iat` and `exp` to avoid race
  conditions when checking expiry.
- Bot API helpers now accept a `username` argument and bot commands send the
  caller's name in each request.
- Clarified the purpose of `VERIFIED_GOVERNMENT_ROLE_ID`,
  `VERIFIED_MILITARY_ROLE_ID`, and `VERIFIED_EDUCATION_ROLE_ID` in
  `docs/env.md`.
- XP API now reads `Contribution` and `XPEvent` data to return onboarding
  status and level for the requested user.
- Moved role flag logic to `utils.roles` and added `resolve_verification_type`.
- Introduced Discord role resolution in the auth service and expanded `/api/user`
  to return Discord profile fields and resolved role flags.
- Auth service now stores Discord OAuth tokens and uses them for Discord API
  calls during authentication.
- Added `src/routes/user.py` router for `/api/user` and included it in the auth service.
- Added Discord bot scaffolding with dynamic command loading and a `/ping` command.
- Added `POST /api/user/contributions` endpoint and updated the `/contribute` bot command to record contributions.
- Added `/verify`, `/profile`, and `/contribute` command modules to the bot and tests loading them via `loadCommands`.

- Added `.env.example` files for individual services and documented how to copy
  them during setup.
- Renamed `AUTH_DATABASE_URL` to `DATABASE_URL` for the auth service.

- Added `docker-compose.dev.yaml` and `docker-compose.prod.yaml` with auth,
  bot, XP API, frontend, and Postgres services loading variables from
  `.env.dev` and `.env.prod`.
- Documented commit message style with an example summarizing change purpose.
- Added `docker-compose.ci.yaml` for the CI pipeline.
- Added Postgres `db` service in the compose files and initial Alembic
  migrations for `users`, `contributions`, and `xp_events` tables.
- Added placeholder `frontend/README.md` to reserve the upcoming UI directory.
- Added React/Vite frontend with OAuth session component.
- Corrected `ADMINISTRATOR_ROLE_ID` variable name in docs, code and tests.
- Added authentication service with SQLAlchemy models and JWT-protected routes.
- Documented running `devonboarder-auth` in the onboarding guide.
- Added test ensuring the CLI prints the default greeting when no name is provided.
- Authentication middleware now resolves Discord roles after JWT validation and
  `/api/user` includes `isAdmin`, `isVerified`, `verificationType`, and `roles`.
- `/api/user` now returns the Discord ID, username, avatar, and guild roles.
- Documented how to propose issues and pull requests in `docs/README.md`.
- Added an alpha phase roadmap under `docs/roadmap/` and linked it from the docs README.
- Added a README section pointing to workflow docs under `docs/`.
- Documented the alpha wave rollout process in `docs/alpha/alpha-wave-rollout-guide.md` and linked it from the docs.
- Added `DATABASE_URL` placeholder to `.env.example`.
- Expanded `scripts/bootstrap.sh` to create `.env.dev` and run the environment setup script.
- CI workflow copies `.env.example` to `.env.dev` before launching Docker Compose.
- Added `httpx` as a project dependency and documented it in the README.
- Added `uvicorn` as a project dependency and documented its usage in the
  API server instructions.
- Consolidated compose service configuration using YAML anchors and explained
  how to override environment-specific settings.
- Documented running `devonboarder-api` on `http://localhost:8001` under Local Development in the README.
- Linked `docs/founders/charter.md` from the founders README.
- Added `.dockerignore` to reduce the Docker build context by excluding caches and tests.
- Ignored `.pytest_cache/` and `.ruff_cache/` in `.gitignore` and `.dockerignore`.
- Added FastAPI user API with `/api/user/onboarding-status` and `/api/user/level` routes.
- Expanded infrastructure blueprints with usage notes.
- Expanded `infra/README.md` and blueprint docs with compose examples and
  environment variable instructions.
- Clarified dev container usage in the README.
- Replaced `docs/README.md` placeholder with onboarding instructions and local development steps.
- Added tests for the greeting function and Docker Compose configuration.
- Added configuration helper files and documented their usage.
- Added test for the bootstrap script and removed the unused Postgres
  service from CI.
- Added test for `setup-env.sh` that verifies virtual environment creation when Docker is unavailable.
- Replaced the placeholder Docker image with a Python-based image and updated
  `docker-compose.yml` and tests accordingly.
- Added a minimal HTTP server and configured the app service to run it.
- CI workflow now installs the package before running tests.
- Defined project metadata in `pyproject.toml` and added a console script entry point.
- Restructured source into a `devonboarder` package and updated tests to import modules by package path.
- Dockerfile installs the package and uses the CLI entrypoint.
- Added test that runs the CLI and verifies the greeting output.
- Compose files start the server via `devonboarder-server`.
- Added onboarding templates for invite-only alpha testers and the founder's circle.
- Moved onboarding docs into `docs/alpha/` and `docs/founders/` with new feedback and charter files.
- Added invitation email templates under the `emails/` directory.
- Added `FOUNDERS.md` and `ALPHA_TESTERS.md` to track community members.
- Added `IS_ALPHA_USER` and `IS_FOUNDER` flags to `.env.example` with server routes and documentation.
- Added `docs/alpha/feedback-template.md` and linked it from the alpha README.
- Added feedback dashboard PRD under `docs/prd/` and linked it from the docs README.
- Refined email templates and added a style guide under `emails/`.
- Added test ensuring the `/founder` route returns `403` unless `IS_FOUNDER` is set.
- Documented when to use the feedback form versus filing issues in
  `docs/alpha/README.md` and linked the form.
- Added README links to `docs/alpha/README.md`, `docs/founders/README.md`, and the email style guide for easier navigation.
- Removed `Potato.md` from `.gitignore`.
- Added Discord message templates and linked them from the docs README.
- Added example feedback row with notes column in `ALPHA_TESTERS.md` and noted
  that new rows should be appended below it.
- Added tests verifying that `/alpha` and `/founder` routes allow mixed-case
  feature flags.
- Added `devonboarder-server` console script and updated compose files and docs.
- Documented how to stop running services in `docs/README.md`.
- Added XP API with `/api/user/onboarding-status` and `/api/user/level` routes
  exposed via the `devonboarder-api` command.
- Added Discord bot under `bot/` with verify, profile, and contribute commands.
- CI workflow now installs bot dependencies and runs `npm test`.
- Documented onboarding phases, XP milestones and contributor logs in `docs/README.md`.
- Added `docs/endpoint-reference.md` with API routes and Discord command examples.
- Added Discord utilities for fetching user roles and resolving admin flags.
- Documented role and guild ID placeholders in `.env.example` and created `docs/env.md` with details on the role-based permission system.
- Added verified role ID placeholders to `.env.example` and documented them in `docs/env.md`.
- Added a "Secrets" section in `docs/env.md` covering Discord OAuth and bot tokens, with matching placeholders in `.env.example` and `bot/.env.example`.
- Added `tests/test_roles.py` verifying admin and verified role flags.
- Documented outdated packages and vulnerability scan results. `pip list` showed
  updates for mypy, pyright, pytest, ruff and typing extensions; `npm outdated`
  flagged missing React packages in the frontend and outdated `node-fetch` in
  the bot. `pip-audit` reported no issues while `npm audit` found moderate
  vulnerabilities in `esbuild` for the frontend with none in the bot.
- Expanded `docs/Agents.md` with a service map, healthcheck code samples and a
  remediation checklist.
- Added `INIT_DB_ON_STARTUP` placeholder to `.env.example` and documented its purpose.
- Removed duplicate auth wait step from CI workflow.
- Added Vitest setup and a basic React test.
- Added Discord server configuration guide noting that the Widget must be enabled.
- Replaced `VITE_AUTH_API_BASE_URL` with `VITE_AUTH_URL` and documented `VITE_API_URL`.
- Added placeholders for `VITE_AUTH_URL`, `VITE_API_URL`, and `VITE_SESSION_REFRESH_INTERVAL` in `.env.example`.
- Added `VITE_SESSION_REFRESH_INTERVAL` to `frontend/src/.env.example` with a default value and synced `docs/env.md`.
- Added `VITE_DISCORD_CLIENT_ID` placeholders to `.env.example` and `frontend/src/.env.example` and documented the variable.
- Corrected README quickstart path to `frontend/src/.env.example`.

- Updated development tooling to stable versions and pinned the Vale download
  tag in CI for reproducibility.
- Updated Node to 22 and Python to 3.13 across Dockerfiles, compose files, CI, and documentation.
- Required Python 3.13 in `pyproject.toml` and ruff configuration.
- Fixed the Vale download path in CI to resolve a 404 error.
- Documented batch doc fixes with `codespell` and Prettier in the doc-quality onboarding guide.
- Added a reminder in `docs/merge-checklist.md` to keep `scripts/check_docs.sh` passing.
- Added `docs/tasks/doc_lint_debt.md` as a template issue for documentation lint backlog.
- Ensured tests set `APP_ENV` and `JWT_SECRET_KEY` before importing modules from
  `devonboarder`.
- Documented Codex CI Monitoring Policy and linked it from the onboarding guide.
- Added ignore patterns and token filters to `.vale.ini` to skip code blocks and frontmatter.
- Documented the new Vale ignore patterns and Codespell hook in
  `docs/doc-quality-onboarding.md`, including how to disable Vale with
  `<!-- vale off -->` / `<!-- vale on -->` and a reference to `.pre-commit-config.yaml`.
- Documented how to add words to `.codespell-ignore`.
- Added nodeenv SSL troubleshooting steps to `docs/network-troubleshooting.md`.
- Rewrote the repository README with a concise introduction and quickstart linking to `docs/README.md` and removed Vale instructions.
- Added a package docstring to `src/routes/__init__.py` summarizing the routes module.
- `scripts/run_tests.sh` now always installs development requirements before running tests to ensure packages like PyYAML are available.
- `scripts/run_tests.sh` installs bot dependencies with `npm ci --prefix bot` before running Jest and
  installs frontend dependencies with `npm ci --prefix frontend` when frontend tests exist.
- Added `DISCORD_REDIRECT_URI` placeholder to `.env.example` and documented it under Secrets.
- Playwright tests now read `AUTH_URL` to locate the auth service. Documented the
  variable in `docs/e2e-tests.md` and set it in CI.

- Fixed bullet formatting in `docs/pull_request_template.md`.

- Fixed spacing in the Git guidelines pre-PR checklist.
- Updated `Codex_Contributor_Dashboard.md` to mark the frontend module in progress.
- Planned feedback dashboard with backend API and React UI as described in `docs/prd/feedback-dashboard.md`.

- CI workflow now uses the GitHub CLI for issue automation tasks instead of third-party actions.
- Improved CI failure issue detection to search titles for the current commit SHA.
- CI workflow now closes any open CI failure issue for the current commit by searching titles rather than using artifacts.
- Added `DISCORD_API_TIMEOUT` environment variable and enforced HTTP timeouts when contacting Discord APIs.
- Added `license = {text = "MIT"}` to `pyproject.toml`.
- Dependabot now monitors `/frontend` and `/bot` for npm updates.
- Upgraded React to v19 and dotenv to v17.
- Aligned Prettier version 3.6.2 across configuration and docs.
- Documented the 95% coverage policy in `docs/doc-quality-onboarding.md`.
- Documented that CI failure issues use the built-in `GITHUB_TOKEN`; no personal token is required unless `permissions:` removes `issues: write`.
- Added `cleanup-ci-failure.yml` workflow to close stale `ci-failure` issues nightly and documented the job in `docs/README.md`.
- Granted `issues: write` permission in `ci.yml` so forks can open and close CI failure issues with the built-in token.
- Noted that new GitHub organization roles require updates to all README files.

## [0.1.0] - 2025-06-14

- Added `src/app.py` with `greet` function and updated smoke tests. [#21](https://github.com/theangrygamershowproductions/DevOnboarder/pull/21)
- Added `requirements-dev.txt` and `pyproject.toml` with ruff configuration. Updated CI to run the linter. [#22](https://github.com/theangrygamershowproductions/DevOnboarder/pull/22)
- Added `.env.example` and documented setup steps in the README. [#23](https://github.com/theangrygamershowproductions/DevOnboarder/pull/23)
- Documented branch naming, commit messages, and rebase policy in the Git guidelines. [#24](https://github.com/theangrygamershowproductions/DevOnboarder/pull/24)
- Expanded `docs/pull_request_template.md` with sections for summary, linked issues, screenshots, testing steps, and a checklist referencing documentation and changelog updates. [#25](https://github.com/theangrygamershowproductions/DevOnboarder/pull/25)
- Documented the requirement to pass lint and tests, update documentation and the changelog, and added a reviewer sign-off section to the pull request template. [#26](https://github.com/theangrygamershowproductions/DevOnboarder/pull/26)
- Added `codex.ci.yml` to automate CI monitoring and fix failing builds.<|MERGE_RESOLUTION|>--- conflicted
+++ resolved
@@ -7,12 +7,9 @@
 - Documented the 95% coverage requirement and how to run Python and JavaScript coverage tests in `tests/README.md`.
 - Documented manual cleanup of `ci-failure` issues in `docs/ci-failure-issues.md`.
 - CI workflow now closes every open `ci-failure` issue once the pipeline succeeds.
-<<<<<<< HEAD
+- Replaced `gh-install.sh` with a cross-platform GitHub CLI installation script.
 - CI workflows install the latest GitHub CLI using a cross-platform script.
 - Documented policy against rewriting commit history or force-pushing after commits are pushed.
-=======
-- Replaced `gh-install.sh` with a cross-platform GitHub CLI installation script.
->>>>>>> 3d211343
 
 - Clarified README instructions to stop the server with Ctrl+C.
 - Removed unused `REDIS_URL`, `LOG_LEVEL`, and `API_KEY` from `.env.example` and
