# Changelog

All notable changes to this project will be recorded in this file.

## [Unreleased]
- Clarified README instructions to stop the server with Ctrl+C.
- Added `CORS_ALLOW_ORIGINS` environment variable for configuring CORS.

- Added `scripts/check_dependencies.sh` and documented running it from `docs/README.md` and `docs/doc-quality-onboarding.md`.

- Checked off completed tasks in `docs/Agents.md` for `/health` endpoints, Docker healthchecks, and CI polling.
- Marked the Discord Integration agent as deferred and added a tracking task.

- CI failures now trigger an issue summarizing failing tests with links to the run artifacts.
- CI workflow now uploads `playwright.log` and summarizes failing Playwright tests in the CI failure issue.
- CI now posts a coverage summary on pull requests using `scripts/post_coverage_comment.py` and uploads the full reports as an artifact.
- Fixed newline formatting in the coverage summary by quoting the `printf` command with double quotes.
- Added `scripts/append_coverage_summary.sh` to append the coverage link with proper newline handling.
- CI workflow now uses this script so the coverage link appears on its own line.
- CI workflow now exports GitHub variables when generating the coverage summary.
- CI workflow now comments on the CI failure issue and closes it once a build succeeds.

- Updated Login component test to stub `import.meta.env.VITE_AUTH_URL` with `vi.stubEnv`.
- Added `data-testid` attributes to user info in `Login.tsx` and updated
  the Playwright tests and documentation.
- Updated the OAuth Playwright test to wait for the dev server and added
  troubleshooting tips to `docs/e2e-tests.md`.
- The base Dockerfile now runs `pip install --root-user-action=ignore` to
  suppress warnings when installing packages as root. Documented this
  behavior in `docs/env.md`.
- Set the Vite dev server to listen on port `3000` and ensured all documentation
  and compose files reference the same port.
- Added coverage scripts for the bot and frontend packages. CI now runs `npm run coverage` and fails if coverage drops below 80%.
- Added tests for the React entrypoint and `Login` component to improve frontend
  coverage.

- Documented running `npm test` from the `frontend/` directory after installing dependencies and linked
  `frontend/README.md` for details.
- Clarified `frontend/README.md` to install dependencies with `pnpm` or `npm`, commit the lockfile, and run `npm run dev`.
- Added `docs/offline-setup.md` explaining how to install dependencies without internet access and linked it from the onboarding docs.
- Extended the offline setup guide with steps for caching and installing npm packages in `bot/`.
- Added `docs/troubleshooting.md` summarizing setup and CI problems and linked it from the docs README.
- Added a module-level docstring to `src/devonboarder/cli.py` describing CLI usage.
- Added a "Project Statement" section to the README highlighting the project's purpose.
- Added `scripts/run_migrations.sh` for running `alembic upgrade head` and
  updated onboarding docs to reference it.
- Documented installing the project with `pip install -e .` before running tests and updated setup scripts.
- Added `completedTasks` to `codex.tasks.json` and documented the archiving process.
- Added Playwright E2E tests and documented how to run them.
- Clarified Playwright install instructions in `docs/e2e-tests.md` to run
  `npx playwright install --with-deps` inside the `frontend/` directory.
- Added `docs/about-potato.md` describing the Potato origin story and Easter egg.
- Linked `docs/about-potato.md` from the documentation README.
- Documented how to request a full QA sweep with Codex using `@codex run full-qa` in `docs/ONBOARDING.md`.
- Added `"license": "MIT"` to `bot/package.json` and `frontend/package.json`.
- Expanded the Codex QA instructions with troubleshooting tips and a Potato-themed Easter egg in `docs/ONBOARDING.md`.
- Added a `Login` React component that redirects to Discord OAuth and handles
  the `/login/discord/callback` flow. Updated `frontend/README.md` and
  `docs/env.md` with usage instructions.
- Removed the `version:` field from all Docker compose files since Compose v2 no longer requires it.
- Updated the frontend dependencies to `vite@7`, `vitest@3`, and the latest React and testing packages.
- Documented a sample QA response, randomized Easter egg reply, and the Vale/LanguageTool fallback policy.
- Refactored `auth_service.create_app()` to instantiate a new `FastAPI` app and
  moved endpoints to an `APIRouter`.
- Clarified where Codex posts QA results, added a "What happens next?" section, and noted that "⚠️ Docs: Lint skipped" doesn't block merges.
- Refined the onboarding snippet to show a sample Codex QA response and referenced network troubleshooting and the Codex FAQ.
- Documented how `docker-compose.dev.yaml` builds the bot and frontend from
  `Dockerfile.dev`, noting the `pnpm install`/`npm ci` steps from
  `frontend/README.md`.

- Added Dockerfiles for the bot and frontend and updated `docker-compose.dev.yaml` to build them.
- Documented Ubuntu commands for installing Docker, Docker Compose, Node.js 20, and Python 3.12. Linked the setup guide from the README quickstart.
- CI workflow now builds service containers before starting Compose.
- CI workflow installs Vale automatically before documentation checks.
- Added `codespell` pre-commit hook for Markdown and text files.
- Codespell ignore list covers `DevOnboarder`, `nodeenv`, and `pyenv`.
- Enforced "Potato" and `Potato.md` entries in ignore files with a pre-commit check.
- CI now enforces the Potato policy with `scripts/check_potato_ignore.sh`.
- CI workflow now runs `./scripts/generate-secrets.sh` instead of copying `.env.example` to `.env.dev`.
- Expanded nodeenv troubleshooting with certificate verification failure tips and
  linked the section from the onboarding docs.
- Documented the `NODEJS_MIRROR` environment variable and linked the troubleshooting guide from the PR template.
- Pinned Vale version to 3.12.0 in CI, documentation, and scripts.
- Added `/health` endpoints for auth and XP services with compose and CI healthchecks.
- Confirmed all Docker healthchecks and CI wait steps use `/health` instead of the deprecated `/healthz` path.
- Generated `frontend/package-lock.json` to pin npm dependencies.
- Added Vale and LanguageTool documentation linting in CI.
- CI now saves Vale results as `vale-results.json` and uploads them as an artifact.
- Linter step now uses `ruff check --output-format=github .`.
- Improved LanguageTool script with line/column output and graceful connection error handling.
- CI workflow now records pytest results and uploads them as an artifact.
- CI workflow now uses `actions/upload-artifact@v4`.
- Documented where to download the `pytest-results.xml` artifact in the doc-quality onboarding guide.
- Added a `make test` target that installs dev requirements before running tests.
- Documented installing `requirements-dev.txt` prior to running `pytest`.
- LanguageTool checks now skip files that exceed the request size limit instead of failing.
- LanguageTool script now emits GitHub error annotations and exits with a non-zero code when issues are found.
- `scripts/check_docs.sh` now skips the Vale check with a warning when the binary cannot be downloaded or executed.
- Documented how to install Vale manually when network access is restricted.
- Added offline instructions for manual Vale installation and running LanguageTool locally.
- Improved the Vale download logic in `scripts/check_docs.sh` to extract the tarball in a temporary directory and move only the binary.
- Added a cleanup trap to remove the temporary Vale directory automatically.
- `scripts/check_docs.sh` now verifies that the Vale binary was extracted
  successfully before moving it, exiting with a warning if missing.
- CI now prints auth container logs if the service fails to start before header checks.
- Added a Known Limitations section to `doc-quality-onboarding.md` explaining that large files may skip LanguageTool checks.
- Documented that grammar and style issues only produce CI warnings.
- `scripts/check_docs.sh` now reports Vale and LanguageTool issues as warnings instead of failing CI.
- `docker-compose.ci.yaml` exposes the auth service on port 8002 and drops the deprecated `version` key so CI health checks succeed.
- Added `docs/network-troubleshooting.md` with tips for working behind restricted networks.
- CI workflow now waits for the auth service before running the header check to avoid connection errors.
- The initial auth wait step now fails and prints logs if the service never starts, avoiding test timeouts.
- Documented committing the lockfile in the README and frontend README.
- Documented starting the frontend with `npm install` (or `pnpm install`) and `npm run dev`.
- Added `scripts/generate-secrets.sh` and a Makefile for generating throwaway secrets before starting Compose.
- Documented `make deps` and `make up` targets in the onboarding guide for a simpler workflow.
- Added `docs/Agents.md` with a consolidated overview of service agents and healthchecks.
- Cleaned up README and AGENTS docs to reduce documentation lint warnings.
- Auth service now errors at startup when `JWT_SECRET_KEY` is unset or "secret" outside development mode.
- Replaced `AUTH_SECRET_KEY` with `JWT_SECRET_KEY` and added `JWT_ALGORITHM` with dotenv support.
- Documented database agent and synced environment variables with `.env.example`.
- `setup-env.sh` now falls back to `npm install` when `pnpm` is unavailable.
- Added documentation & QA checklist to `docs/pull_request_template.md` and `.github/pull_request_template.md`.
- Added `doc-quality-onboarding.md` with a quickstart for running documentation checks.
- Replaced marketing preview links with the frontend README and React demo.
- Updated `frontend/README.md` with DevOnboarder branding and removed outdated badge references.
- Updated `docker-compose.dev.yaml` to run `npm run dev` for the frontend service.
- Completed alpha onboarding guide and linked a simple marketing site preview.
- Checked off roadmap tasks for documentation, feedback integration, security audit, marketing preview, and cross-platform verification.
- Documented that setup instructions were validated on Windows, macOS, and Linux.
- Recorded npm audit results showing zero vulnerabilities and noted pip-audit could not run in the sandbox environment.
- Removed outdated reference to `bot/npm-audit.json` in the security audit doc.
- Updated Codex dashboard and plan to mark auth, XP, and bot modules complete.
- Added `/api/user/contribute` endpoint to the XP API requiring a JWT.
- Updated README to describe the Vite-based React frontend.
- Added a standard Vite `index.html` with a `<div id="root"></div>` mount point in the `frontend/` directory.
- Documented new frontend environment variables in `docs/env.md` and `docs/Agents.md`.
- Replaced marketing preview links with `frontend/index.html`.

- `scripts/check_docstrings.py` now accepts an optional directory argument and CI passes `src/devonboarder` explicitly.
- Added `docs/sample-pr.md` with an example pull request.
- Documented Vale installation steps and improved `scripts/check_docs.sh` to
  verify the command is available before running.

- Updated `scripts/check_docs.sh` to output GitHub error annotations when
  Vale or LanguageTool find issues.

- Dropped unused `user_id` argument from `utils.discord.get_user_roles`.
- Docstring check now detects FastAPI route decorators instead of relying on function name prefixes.
- Added missing docstrings to auth service endpoints.
- Docstring check now emits GitHub error annotations for missing docstrings.
- Pinned Prettier pre-commit hook to `v3.1.0`.
- Verified Prettier hook installation with `pre-commit autoupdate`.
- Added `pytest-cov` to development requirements.
- Added CORS and security middleware to the auth and XP services and updated the
  header smoke test.
- Synced docs pull request template with `.github` to include OpenAPI and
  migration checks, docstring enforcement, header validation, and coverage
  requirements.
- Expanded the pull request template with environment variable and coverage checks and noted the template in the Git guidelines.
- Header smoke test now queries `CHECK_HEADERS_URL` (defaults to
  `http://localhost:8002/api/user`).
- Updated CI and container configs to Node 20 and Python 3.12.
- CI compose now includes the auth service and the workflow waits for it to start.
- Auth service wait step now retries the port check up to 30 times and fails if the service isn't reachable.
- Bot Dockerfile installs dev dependencies for the TypeScript build and prunes them for runtime.
- CI compose now includes the auth service and waits for it before tests and header checks.
- Enabled OpenAPI format validation in the CI workflow.
- Updated CI to run `openapi-spec-validator` without the
  `--enable-format-check` flag.
- `init_db()` no longer drops existing tables. Tests now clean up the database
  themselves.
- Introduced `utils/roles.py` and expanded `/api/user` to return role flags;
  documented `GOVERNMENT_ROLE_ID`, `MILITARY_ROLE_ID`, and `EDUCATION_ROLE_ID`.
- Added tests for Discord role resolution and `/api/user` flags.
- Bot API helpers now validate `resp.ok` before parsing JSON and throw errors on
  failure responses.
- API request helper now logs network errors and throws a descriptive
  "Network error" exception when `fetch` fails.
- Auth service now filters Discord roles to the admin guild when resolving
  user flags. Updated docs to clarify guild-based role filtering.
- Auth tokens now include `iat` and `exp` claims. Set `TOKEN_EXPIRE_SECONDS` to configure expiry.
- Auth tokens now use integer timestamps for `iat` and `exp` to avoid race
  conditions when checking expiry.
- Bot API helpers now accept a `username` argument and bot commands send the
  caller's name in each request.
- Clarified the purpose of `VERIFIED_GOVERNMENT_ROLE_ID`,
  `VERIFIED_MILITARY_ROLE_ID`, and `VERIFIED_EDUCATION_ROLE_ID` in
  `docs/env.md`.
- XP API now reads `Contribution` and `XPEvent` data to return onboarding
  status and level for the requested user.
- Moved role flag logic to `utils.roles` and added `resolve_verification_type`.
- Introduced Discord role resolution in the auth service and expanded `/api/user`
  to return Discord profile fields and resolved role flags.
- Auth service now stores Discord OAuth tokens and uses them for Discord API
  calls during authentication.
- Added `src/routes/user.py` router for `/api/user` and included it in the auth service.
- Added Discord bot scaffolding with dynamic command loading and a `/ping` command.
- Added `POST /api/user/contributions` endpoint and updated the `/contribute` bot command to record contributions.
- Added `/verify`, `/profile`, and `/contribute` command modules to the bot and tests loading them via `loadCommands`.

- Added `.env.example` files for individual services and documented how to copy
  them during setup.
- Renamed `AUTH_DATABASE_URL` to `DATABASE_URL` for the auth service.

- Added `docker-compose.dev.yaml` and `docker-compose.prod.yaml` with auth,
  bot, XP API, frontend, and Postgres services loading variables from
  `.env.dev` and `.env.prod`.
- Documented commit message style with an example summarizing change purpose.
- Added `docker-compose.ci.yaml` for the CI pipeline.
- Added Postgres `db` service in the compose files and initial Alembic
  migrations for `users`, `contributions`, and `xp_events` tables.
- Added placeholder `frontend/README.md` to reserve the upcoming UI directory.
- Added React/Vite frontend with OAuth session component.
- Corrected `ADMINISTRATOR_ROLE_ID` variable name in docs, code and tests.
- Added authentication service with SQLAlchemy models and JWT-protected routes.
- Documented running `devonboarder-auth` in the onboarding guide.
- Added test ensuring the CLI prints the default greeting when no name is provided.
- Authentication middleware now resolves Discord roles after JWT validation and
  `/api/user` includes `isAdmin`, `isVerified`, `verificationType`, and `roles`.
- `/api/user` now returns the Discord ID, username, avatar, and guild roles.
- Documented how to propose issues and pull requests in `docs/README.md`.
- Added an alpha phase roadmap under `docs/roadmap/` and linked it from the docs README.
- Added a README section pointing to workflow docs under `docs/`.
- Documented the alpha wave rollout process in `docs/alpha/alpha-wave-rollout-guide.md` and linked it from the docs.
- Added `DATABASE_URL` placeholder to `.env.example`.
- Expanded `scripts/bootstrap.sh` to create `.env.dev` and run the environment setup script.
- CI workflow copies `.env.example` to `.env.dev` before launching Docker Compose.
- Added `httpx` as a project dependency and documented it in the README.
- Added `uvicorn` as a project dependency and documented its usage in the
  API server instructions.
- Consolidated compose service configuration using YAML anchors and explained
  how to override environment-specific settings.
- Documented running `devonboarder-api` on `http://localhost:8001` under Local Development in the README.
- Linked `docs/founders/charter.md` from the founders README.
- Added `.dockerignore` to reduce the Docker build context by excluding caches and tests.
- Ignored `.pytest_cache/` and `.ruff_cache/` in `.gitignore` and `.dockerignore`.
- Added FastAPI user API with `/api/user/onboarding-status` and `/api/user/level` routes.
- Expanded infrastructure blueprints with usage notes.
- Expanded `infra/README.md` and blueprint docs with compose examples and
  environment variable instructions.
- Clarified dev container usage in the README.
- Replaced `docs/README.md` placeholder with onboarding instructions and local development steps.
- Added tests for the greeting function and Docker Compose configuration.
- Added configuration helper files and documented their usage.
- Added test for the bootstrap script and removed the unused Postgres
  service from CI.
- Added test for `setup-env.sh` that verifies virtual environment creation when Docker is unavailable.
- Replaced the placeholder Docker image with a Python-based image and updated
  `docker-compose.yml` and tests accordingly.
- Added a minimal HTTP server and configured the app service to run it.
- CI workflow now installs the package before running tests.
- Defined project metadata in `pyproject.toml` and added a console script entry point.
- Restructured source into a `devonboarder` package and updated tests to import modules by package path.
- Dockerfile installs the package and uses the CLI entrypoint.
- Added test that runs the CLI and verifies the greeting output.
- Compose files start the server via `devonboarder-server`.
- Added onboarding templates for invite-only alpha testers and the founder's circle.
- Moved onboarding docs into `docs/alpha/` and `docs/founders/` with new feedback and charter files.
- Added invitation email templates under the `emails/` directory.
- Added `FOUNDERS.md` and `ALPHA_TESTERS.md` to track community members.
- Added `IS_ALPHA_USER` and `IS_FOUNDER` flags to `.env.example` with server routes and documentation.
- Added `docs/alpha/feedback-template.md` and linked it from the alpha README.
- Added feedback dashboard PRD under `docs/prd/` and linked it from the docs README.
- Refined email templates and added a style guide under `emails/`.
- Added test ensuring the `/founder` route returns `403` unless `IS_FOUNDER` is set.
- Documented when to use the feedback form versus filing issues in
  `docs/alpha/README.md` and linked the form.
- Added README links to `docs/alpha/README.md`, `docs/founders/README.md`, and the email style guide for easier navigation.
- Removed `Potato.md` from `.gitignore`.
- Added Discord message templates and linked them from the docs README.
- Added example feedback row with notes column in `ALPHA_TESTERS.md` and noted
  that new rows should be appended below it.
- Added tests verifying that `/alpha` and `/founder` routes allow mixed-case
  feature flags.
- Added `devonboarder-server` console script and updated compose files and docs.
- Documented how to stop running services in `docs/README.md`.
- Added XP API with `/api/user/onboarding-status` and `/api/user/level` routes
  exposed via the `devonboarder-api` command.
- Added Discord bot under `bot/` with verify, profile, and contribute commands.
- CI workflow now installs bot dependencies and runs `npm test`.
- Documented onboarding phases, XP milestones and contributor logs in `docs/README.md`.
- Added `docs/endpoint-reference.md` with API routes and Discord command examples.
- Added Discord utilities for fetching user roles and resolving admin flags.
- Documented role and guild ID placeholders in `.env.example` and created `docs/env.md` with details on the role-based permission system.
- Added verified role ID placeholders to `.env.example` and documented them in `docs/env.md`.
- Added a "Secrets" section in `docs/env.md` covering Discord OAuth and bot tokens, with matching placeholders in `.env.example` and `bot/.env.example`.
- Added `tests/test_roles.py` verifying admin and verified role flags.
- Documented outdated packages and vulnerability scan results. `pip list` showed
  updates for mypy, pyright, pytest, ruff and typing extensions; `npm outdated`
  flagged missing React packages in the frontend and outdated `node-fetch` in
  the bot. `pip-audit` reported no issues while `npm audit` found moderate
  vulnerabilities in `esbuild` for the frontend with none in the bot.
- Expanded `docs/Agents.md` with a service map, healthcheck code samples and a
  remediation checklist.
- Added `INIT_DB_ON_STARTUP` placeholder to `.env.example` and documented its purpose.
- Removed duplicate auth wait step from CI workflow.
- Added Vitest setup and a basic React test.
- Added Discord server configuration guide noting that the Widget must be enabled.
- Replaced `VITE_AUTH_API_BASE_URL` with `VITE_AUTH_URL` and documented `VITE_API_URL`.
- Added placeholders for `VITE_AUTH_URL`, `VITE_API_URL`, and `VITE_SESSION_REFRESH_INTERVAL` in `.env.example`.
- Added `VITE_SESSION_REFRESH_INTERVAL` to `frontend/src/.env.example` with a default value and synced `docs/env.md`.
- Added `VITE_DISCORD_CLIENT_ID` placeholders to `.env.example` and `frontend/src/.env.example` and documented the variable.
- Corrected README quickstart path to `frontend/src/.env.example`.

- Updated development tooling to stable versions and pinned the Vale download
  tag in CI for reproducibility.
- Updated Node to 22 and Python to 3.13 across Dockerfiles, compose files, CI, and documentation.
- Required Python 3.13 in `pyproject.toml` and ruff configuration.
- Fixed the Vale download path in CI to resolve a 404 error.
- Documented batch doc fixes with `codespell` and Prettier in the doc-quality onboarding guide.
- Added a reminder in `docs/merge-checklist.md` to keep `scripts/check_docs.sh` passing.
- Added `docs/tasks/doc_lint_debt.md` as a template issue for documentation lint backlog.
- Ensured tests set `APP_ENV` and `JWT_SECRET_KEY` before importing modules from
  `devonboarder`.
- Documented Codex CI Monitoring Policy and linked it from the onboarding guide.
- Added ignore patterns and token filters to `.vale.ini` to skip code blocks and frontmatter.
- Documented the new Vale ignore patterns and Codespell hook in
  `docs/doc-quality-onboarding.md`, including how to disable Vale with
  `<!-- vale off -->` / `<!-- vale on -->` and a reference to `.pre-commit-config.yaml`.
- Documented how to add words to `.codespell-ignore`.
- Added nodeenv SSL troubleshooting steps to `docs/network-troubleshooting.md`.
- Rewrote the repository README with a concise introduction and quickstart linking to `docs/README.md` and removed Vale instructions.
- Added a package docstring to `src/routes/__init__.py` summarizing the routes module.
- `scripts/run_tests.sh` now always installs development requirements before running tests to ensure packages like PyYAML are available.
- `scripts/run_tests.sh` installs bot dependencies with `npm ci --prefix bot` before running Jest and
  installs frontend dependencies with `npm ci --prefix frontend` when frontend tests exist.
- Added `DISCORD_REDIRECT_URI` placeholder to `.env.example` and documented it under Secrets.
- Playwright tests now read `AUTH_URL` to locate the auth service. Documented the
  variable in `docs/e2e-tests.md` and set it in CI.

- Fixed bullet formatting in `docs/pull_request_template.md`.

- Fixed spacing in the Git guidelines pre-PR checklist.
- Updated `Codex_Contributor_Dashboard.md` to mark the frontend module in progress.
- Planned feedback dashboard with backend API and React UI as described in `docs/prd/feedback-dashboard.md`.

- CI workflow now uses the GitHub CLI for issue automation tasks instead of third-party actions.
<<<<<<< HEAD
- Improved CI failure issue detection to search titles for the current commit SHA.
=======
- Added `DISCORD_API_TIMEOUT` environment variable and enforced HTTP timeouts when contacting Discord APIs.
>>>>>>> b82ed934

## [0.1.0] - 2025-06-14

- Added `src/app.py` with `greet` function and updated smoke tests. [#21](https://github.com/theangrygamershowproductions/DevOnboarder/pull/21)
- Added `requirements-dev.txt` and `pyproject.toml` with ruff configuration. Updated CI to run the linter. [#22](https://github.com/theangrygamershowproductions/DevOnboarder/pull/22)
- Added `.env.example` and documented setup steps in the README. [#23](https://github.com/theangrygamershowproductions/DevOnboarder/pull/23)
- Documented branch naming, commit messages, and rebase policy in the Git guidelines. [#24](https://github.com/theangrygamershowproductions/DevOnboarder/pull/24)
- Expanded `docs/pull_request_template.md` with sections for summary, linked issues, screenshots, testing steps, and a checklist referencing documentation and changelog updates. [#25](https://github.com/theangrygamershowproductions/DevOnboarder/pull/25)
- Documented the requirement to pass lint and tests, update documentation and the changelog, and added a reviewer sign-off section to the pull request template. [#26](https://github.com/theangrygamershowproductions/DevOnboarder/pull/26)
- Added `codex.ci.yml` to automate CI monitoring and fix failing builds.<|MERGE_RESOLUTION|>--- conflicted
+++ resolved
@@ -3,6 +3,7 @@
 All notable changes to this project will be recorded in this file.
 
 ## [Unreleased]
+
 - Clarified README instructions to stop the server with Ctrl+C.
 - Added `CORS_ALLOW_ORIGINS` environment variable for configuring CORS.
 
@@ -336,11 +337,8 @@
 - Planned feedback dashboard with backend API and React UI as described in `docs/prd/feedback-dashboard.md`.
 
 - CI workflow now uses the GitHub CLI for issue automation tasks instead of third-party actions.
-<<<<<<< HEAD
 - Improved CI failure issue detection to search titles for the current commit SHA.
-=======
 - Added `DISCORD_API_TIMEOUT` environment variable and enforced HTTP timeouts when contacting Discord APIs.
->>>>>>> b82ed934
 
 ## [0.1.0] - 2025-06-14
 
