--- conflicted
+++ resolved
@@ -10,12 +10,9 @@
 - Searches the CI failure issue title and body for the commit SHA and logs the search exit code.
 - Added a first PR guide and service architecture diagram with links from the docs overview.
 - Documented how maintainers can provide a personal access token for workflows on forked pull requests.
-<<<<<<< HEAD
 - Added a reminder in `docs/README.md` that forked pull requests require a personal access token or `pull_request_target` workflow to update CI failure issues.
-=======
 - Wrapped long documentation lines to satisfy markdownlint rule MD013.
 - Clarified that `pip install -e .` and `pip install -r requirements-dev.txt` must run before executing tests.
->>>>>>> 4ae53b56
 
 - Removed the Codecov badge from the README and deleted the upload step.
 - Updated README star and issue links to point to the repository.
