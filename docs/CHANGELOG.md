--- conflicted
+++ resolved
@@ -3,6 +3,7 @@
 All notable changes to this project will be recorded in this file.
 
 ## [Unreleased]
+
 - Dropped unused `user_id` argument from `utils.discord.get_user_roles`.
 - Pinned Prettier pre-commit hook to `v3.1.0`.
 - Verified Prettier hook installation with `pre-commit autoupdate`.
@@ -14,22 +15,6 @@
 - CI compose now includes the auth service and the workflow waits for it to start.
 - `init_db()` no longer drops existing tables. Tests now clean up the database
   themselves.
-<<<<<<< HEAD
-- Auth service now passes `check_same_thread` only when `DATABASE_URL` starts
-  with `sqlite`.
-=======
-- Consolidated bot entrypoint to `main.ts` and standardized `DISCORD_BOT_TOKEN`.
-- Bot API helpers accept a token parameter or `BOT_JWT` and send
-  `Authorization` headers.
-- Documented `BOT_JWT` in `docs/env.md` and referenced it from `bot/README.md`.
-- Added Discord OAuth login with `/login/discord` and `/login/discord/callback`.
-- Auth service now passes `check_same_thread` only when `DATABASE_URL` starts
-  with `sqlite`.
-- CI no longer uses `--enable-format-check` when validating the OpenAPI spec.
-- Added DevSecOps scaffolding with OpenAPI validation, migration linting,
-  header smoke tests, docstring coverage, pre-commit hooks, Dependabot,
-  and Codecov integration.
->>>>>>> 612cfe52
 - Introduced `utils/roles.py` and expanded `/api/user` to return role flags;
   documented `GOVERNMENT_ROLE_ID`, `MILITARY_ROLE_ID`, and `EDUCATION_ROLE_ID`.
 - Added tests for Discord role resolution and `/api/user` flags.
@@ -147,6 +132,7 @@
 - Added `tests/test_roles.py` verifying admin and verified role flags.
 
 ## [0.1.0] - 2025-06-14
+
 - Added `src/app.py` with `greet` function and updated smoke tests. [#21](https://github.com/theangrygamershowproductions/DevOnboarder/pull/21)
 - Added `requirements-dev.txt` and `pyproject.toml` with ruff configuration. Updated CI to run the linter. [#22](https://github.com/theangrygamershowproductions/DevOnboarder/pull/22)
 - Added `.env.example` and documented setup steps in the README. [#23](https://github.com/theangrygamershowproductions/DevOnboarder/pull/23)
