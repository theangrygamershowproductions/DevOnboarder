--- conflicted
+++ resolved
@@ -13,12 +13,9 @@
 - Clarified dev container usage in the README.
 - Replaced `docs/README.md` placeholder with onboarding instructions and local development steps.
 - Added tests for the greeting function and Docker Compose configuration.
-<<<<<<< HEAD
+- Added configuration helper files and documented their usage.
 - Added test for the bootstrap script and removed the unused Postgres
   service from CI.
-=======
-- Added configuration helper files and documented their usage.
->>>>>>> ecc816c9
 
 ## [0.1.0] - 2025-06-14
 - Added `src/app.py` with `greet` function and updated smoke tests. [#21](https://github.com/theangrygamershowproductions/DevOnboarder/pull/21)
