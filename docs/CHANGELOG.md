# Changelog

All notable changes to this project will be recorded in this file.

## [Unreleased]
- Documented how to propose issues and pull requests in `docs/README.md`.
- Added a README section pointing to workflow docs under `docs/`.
- Added `DATABASE_URL` placeholder to `.env.example`.
- Expanded `scripts/bootstrap.sh` to create `.env.dev` and run the environment setup script.
- Added `.dockerignore` to reduce the Docker build context by excluding caches and tests.
- Expanded infrastructure blueprints with usage notes.
<<<<<<< HEAD
- Added tests for the greeting function and Docker Compose configuration.
=======
- Clarified dev container usage in the README.
- Replaced `docs/README.md` placeholder with onboarding instructions and local development steps.
>>>>>>> 065a5bc0

## [0.1.0] - 2025-06-14
- Added `src/app.py` with `greet` function and updated smoke tests. [#21](https://github.com/theangrygamershowproductions/DevOnboarder/pull/21)
- Added `requirements-dev.txt` and `pyproject.toml` with ruff configuration. Updated CI to run the linter. [#22](https://github.com/theangrygamershowproductions/DevOnboarder/pull/22)
- Added `.env.example` and documented setup steps in the README. [#23](https://github.com/theangrygamershowproductions/DevOnboarder/pull/23)
- Documented branch naming, commit messages, and rebase policy in the Git guidelines. [#24](https://github.com/theangrygamershowproductions/DevOnboarder/pull/24)
- Expanded `docs/pull_request_template.md` with sections for summary, linked issues, screenshots, testing steps, and a checklist referencing documentation and changelog updates. [#25](https://github.com/theangrygamershowproductions/DevOnboarder/pull/25)
- Documented the requirement to pass lint and tests, update documentation and the changelog, and added a reviewer sign-off section to the pull request template. [#26](https://github.com/theangrygamershowproductions/DevOnboarder/pull/26)<|MERGE_RESOLUTION|>--- conflicted
+++ resolved
@@ -9,12 +9,9 @@
 - Expanded `scripts/bootstrap.sh` to create `.env.dev` and run the environment setup script.
 - Added `.dockerignore` to reduce the Docker build context by excluding caches and tests.
 - Expanded infrastructure blueprints with usage notes.
-<<<<<<< HEAD
-- Added tests for the greeting function and Docker Compose configuration.
-=======
 - Clarified dev container usage in the README.
 - Replaced `docs/README.md` placeholder with onboarding instructions and local development steps.
->>>>>>> 065a5bc0
+- Added tests for the greeting function and Docker Compose configuration.
 
 ## [0.1.0] - 2025-06-14
 - Added `src/app.py` with `greet` function and updated smoke tests. [#21](https://github.com/theangrygamershowproductions/DevOnboarder/pull/21)
