--- conflicted
+++ resolved
@@ -664,12 +664,9 @@
 - Added Black formatting checks in CI. The workflow runs `black --check .` after installing dev dependencies.
 - Logged `gh auth status` before creating CI failure issues and stopped the job
   when the GitHub CLI exits with an error.
-<<<<<<< HEAD
 - Noted the Node.js 20 requirement in the bot and frontend READMEs and
   referenced the `.nvmrc` setup.
-=======
 - Documented Dependabot PR review steps in docs/dependencies.md and linked the page from CONTRIBUTING.
 - `scripts/alembic_migration_check.sh` now sets `set -euo pipefail` and quotes `$DATABASE_URL`.
 - Added a Quickstart bullet recommending `bash scripts/run_tests.sh` with a link
-  to `docs/troubleshooting.md` for troubleshooting help.
->>>>>>> 20ad4bb0
+  to `docs/troubleshooting.md` for troubleshooting help.