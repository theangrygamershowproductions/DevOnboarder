--- conflicted
+++ resolved
@@ -877,8 +877,5 @@
 -   chore(ci): log closed issue numbers in `cleanup-ci-failure.yml`
 -   docs(ci): add CI resilience hardening prompt for AutoFix
 -   docs(templates): add header to EnvVar Misalignment issue template
-<<<<<<< HEAD
 -   fix(ci): use dedicated token for PR checklist comments in `validate-permissions.yml`
-=======
--   docs(ci): link CI resilience hardening steps in failure issue guide and README
->>>>>>> 4f8bc013
+-   docs(ci): link CI resilience hardening steps in failure issue guide and README