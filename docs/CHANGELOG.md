# Changelog

All notable changes to this project will be recorded in this file.

## [Unreleased]
- Documented how to propose issues and pull requests in `docs/README.md`.
- Added a README section pointing to workflow docs under `docs/`.
- Added `DATABASE_URL` placeholder to `.env.example`.
- Expanded `scripts/bootstrap.sh` to create `.env.dev` and run the environment setup script.
- Added `.dockerignore` to reduce the Docker build context by excluding caches and tests.
- Ignored `.pytest_cache/` and `.ruff_cache/` in `.gitignore` and `.dockerignore`.
- Expanded infrastructure blueprints with usage notes.
- Clarified dev container usage in the README.
- Replaced `docs/README.md` placeholder with onboarding instructions and local development steps.
- Added tests for the greeting function and Docker Compose configuration.
- Added configuration helper files and documented their usage.
- Added test for the bootstrap script and removed the unused Postgres
  service from CI.
- Replaced the placeholder Docker image with a Python-based image and updated
  `docker-compose.yml` and tests accordingly.
- Added a minimal HTTP server and configured the app service to run it.
<<<<<<< HEAD
- CI workflow now installs the package before running tests.
=======
- Defined project metadata in `pyproject.toml` and added a console script entry point.
>>>>>>> f2fe655e

## [0.1.0] - 2025-06-14
- Added `src/app.py` with `greet` function and updated smoke tests. [#21](https://github.com/theangrygamershowproductions/DevOnboarder/pull/21)
- Added `requirements-dev.txt` and `pyproject.toml` with ruff configuration. Updated CI to run the linter. [#22](https://github.com/theangrygamershowproductions/DevOnboarder/pull/22)
- Added `.env.example` and documented setup steps in the README. [#23](https://github.com/theangrygamershowproductions/DevOnboarder/pull/23)
- Documented branch naming, commit messages, and rebase policy in the Git guidelines. [#24](https://github.com/theangrygamershowproductions/DevOnboarder/pull/24)
- Expanded `docs/pull_request_template.md` with sections for summary, linked issues, screenshots, testing steps, and a checklist referencing documentation and changelog updates. [#25](https://github.com/theangrygamershowproductions/DevOnboarder/pull/25)
- Documented the requirement to pass lint and tests, update documentation and the changelog, and added a reviewer sign-off section to the pull request template. [#26](https://github.com/theangrygamershowproductions/DevOnboarder/pull/26)<|MERGE_RESOLUTION|>--- conflicted
+++ resolved
@@ -19,11 +19,8 @@
 - Replaced the placeholder Docker image with a Python-based image and updated
   `docker-compose.yml` and tests accordingly.
 - Added a minimal HTTP server and configured the app service to run it.
-<<<<<<< HEAD
 - CI workflow now installs the package before running tests.
-=======
 - Defined project metadata in `pyproject.toml` and added a console script entry point.
->>>>>>> f2fe655e
 
 ## [0.1.0] - 2025-06-14
 - Added `src/app.py` with `greet` function and updated smoke tests. [#21](https://github.com/theangrygamershowproductions/DevOnboarder/pull/21)
