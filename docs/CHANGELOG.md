# Changelog

All notable changes to this project will be recorded in this file.

## [Unreleased]
<<<<<<< HEAD
- `scripts/check_docstrings.py` now accepts an optional directory argument and
  CI passes `src/devonboarder` explicitly.
=======

>>>>>>> 99ca3b1e
- Dropped unused `user_id` argument from `utils.discord.get_user_roles`.
- Docstring check now detects FastAPI route decorators instead of relying on function name prefixes.
- Added missing docstrings to auth service endpoints.
- Pinned Prettier pre-commit hook to `v3.1.0`.
- Verified Prettier hook installation with `pre-commit autoupdate`.
- Added `pytest-cov` to development requirements.
- Added CORS and security middleware to the auth and XP services and updated the
  header smoke test.
- Header smoke test now queries `CHECK_HEADERS_URL` (defaults to
  `http://localhost:8002/api/user`).
- CI compose now includes the auth service and waits for it before tests and header checks.
- `init_db()` no longer drops existing tables. Tests now clean up the database
  themselves.
- Introduced `utils/roles.py` and expanded `/api/user` to return role flags;
  documented `GOVERNMENT_ROLE_ID`, `MILITARY_ROLE_ID`, and `EDUCATION_ROLE_ID`.
- Added tests for Discord role resolution and `/api/user` flags.
- Bot API helpers now validate `resp.ok` before parsing JSON and throw errors on
  failure responses.
- API request helper now logs network errors and throws a descriptive
  "Network error" exception when `fetch` fails.
- Auth service now filters Discord roles to the admin guild when resolving
  user flags. Updated docs to clarify guild-based role filtering.
- Auth tokens now include `iat` and `exp` claims. Set `TOKEN_EXPIRE_SECONDS` to configure expiry.
- Auth tokens now use integer timestamps for `iat` and `exp` to avoid race
  conditions when checking expiry.
- Bot API helpers now accept a `username` argument and bot commands send the
  caller's name in each request.
- Clarified the purpose of `VERIFIED_GOVERNMENT_ROLE_ID`,
  `VERIFIED_MILITARY_ROLE_ID`, and `VERIFIED_EDUCATION_ROLE_ID` in
  `docs/env.md`.
- XP API now reads `Contribution` and `XPEvent` data to return onboarding
  status and level for the requested user.
- Moved role flag logic to `utils.roles` and added `resolve_verification_type`.
- Introduced Discord role resolution in the auth service and expanded `/api/user`
  to return Discord profile fields and resolved role flags.
- Auth service now stores Discord OAuth tokens and uses them for Discord API
  calls during authentication.
- Added `src/routes/user.py` router for `/api/user` and included it in the auth service.
- Added Discord bot scaffolding with dynamic command loading and a `/ping` command.
- Added `POST /api/user/contributions` endpoint and updated the `/contribute` bot command to record contributions.
- Added `/verify`, `/profile`, and `/contribute` command modules to the bot and tests loading them via `loadCommands`.

- Added `.env.example` files for individual services and documented how to copy
  them during setup.
- Renamed `AUTH_DATABASE_URL` to `DATABASE_URL` for the auth service.

- Added `docker-compose.dev.yaml` and `docker-compose.prod.yaml` with auth,
  bot, XP API, frontend, and Postgres services loading variables from
  `.env.dev` and `.env.prod`.
- Documented commit message style with an example summarizing change purpose.
- Added `docker-compose.ci.yaml` for the CI pipeline.
- Added Postgres `db` service in the compose files and initial Alembic
  migrations for `users`, `contributions`, and `xp_events` tables.
- Added placeholder `frontend/README.md` to reserve the upcoming UI directory.
- Corrected `ADMINISTRATOR_ROLE_ID` variable name in docs, code and tests.
- Added authentication service with SQLAlchemy models and JWT-protected routes.
- Documented running `devonboarder-auth` in the onboarding guide.
- Added test ensuring the CLI prints the default greeting when no name is provided.
- Authentication middleware now resolves Discord roles after JWT validation and
  `/api/user` includes `isAdmin`, `isVerified`, `verificationType`, and `roles`.
- `/api/user` now returns the Discord ID, username, avatar, and guild roles.
- Documented how to propose issues and pull requests in `docs/README.md`.
- Added an alpha phase roadmap under `docs/roadmap/` and linked it from the docs README.
- Added a README section pointing to workflow docs under `docs/`.
- Documented the alpha wave rollout process in `docs/alpha/alpha-wave-rollout-guide.md` and linked it from the docs.
- Added `DATABASE_URL` placeholder to `.env.example`.
- Expanded `scripts/bootstrap.sh` to create `.env.dev` and run the environment setup script.
- CI workflow copies `.env.example` to `.env.dev` before launching Docker Compose.
- Added `httpx` as a project dependency and documented it in the README.
- Added `uvicorn` as a project dependency and documented its usage in the
  API server instructions.
- Consolidated compose service configuration using YAML anchors and explained
  how to override environment-specific settings.
- Documented running `devonboarder-api` on `http://localhost:8001` under Local Development in the README.
- Linked `docs/founders/charter.md` from the founders README.
- Added `.dockerignore` to reduce the Docker build context by excluding caches and tests.
- Ignored `.pytest_cache/` and `.ruff_cache/` in `.gitignore` and `.dockerignore`.
- Added FastAPI user API with `/api/user/onboarding-status` and `/api/user/level` routes.
- Expanded infrastructure blueprints with usage notes.
- Expanded `infra/README.md` and blueprint docs with compose examples and
  environment variable instructions.
- Clarified dev container usage in the README.
- Replaced `docs/README.md` placeholder with onboarding instructions and local development steps.
- Added tests for the greeting function and Docker Compose configuration.
- Added configuration helper files and documented their usage.
- Added test for the bootstrap script and removed the unused Postgres
  service from CI.
- Added test for `setup-env.sh` that verifies virtual environment creation when Docker is unavailable.
- Replaced the placeholder Docker image with a Python-based image and updated
  `docker-compose.yml` and tests accordingly.
- Added a minimal HTTP server and configured the app service to run it.
- CI workflow now installs the package before running tests.
- Defined project metadata in `pyproject.toml` and added a console script entry point.
- Restructured source into a `devonboarder` package and updated tests to import modules by package path.
- Dockerfile installs the package and uses the CLI entrypoint.
- Added test that runs the CLI and verifies the greeting output.
- Compose files start the server via `devonboarder-server`.
- Added onboarding templates for invite-only alpha testers and the founder's circle.
- Moved onboarding docs into `docs/alpha/` and `docs/founders/` with new feedback and charter files.
- Added invitation email templates under the `emails/` directory.
- Added `FOUNDERS.md` and `ALPHA_TESTERS.md` to track community members.
- Added `IS_ALPHA_USER` and `IS_FOUNDER` flags to `.env.example` with server routes and documentation.
- Added `docs/alpha/feedback-template.md` and linked it from the alpha README.
- Added feedback dashboard PRD under `docs/prd/` and linked it from the docs README.
- Refined email templates and added a style guide under `emails/`.
- Added test ensuring the `/founder` route returns `403` unless `IS_FOUNDER` is set.
- Documented when to use the feedback form versus filing issues in
  `docs/alpha/README.md` and linked the form.
- Added README links to `docs/alpha/README.md`, `docs/founders/README.md`, and the email style guide for easier navigation.
- Removed `Potato.md` from `.gitignore`.
- Added Discord message templates and linked them from the docs README.
- Added example feedback row with notes column in `ALPHA_TESTERS.md` and noted
  that new rows should be appended below it.
- Added tests verifying that `/alpha` and `/founder` routes allow mixed-case
  feature flags.
- Added `devonboarder-server` console script and updated compose files and docs.
- Documented how to stop running services in `docs/README.md`.
- Added XP API with `/api/user/onboarding-status` and `/api/user/level` routes
  exposed via the `devonboarder-api` command.
- Added Discord bot under `bot/` with verify, profile, and contribute commands.
- CI workflow now installs bot dependencies and runs `npm test`.
- Documented onboarding phases, XP milestones and contributor logs in `docs/README.md`.
- Added `docs/endpoint-reference.md` with API routes and Discord command examples.
- Added Discord utilities for fetching user roles and resolving admin flags.
- Documented role and guild ID placeholders in `.env.example` and created `docs/env.md` with details on the role-based permission system.
- Added verified role ID placeholders to `.env.example` and documented them in `docs/env.md`.
- Added a "Secrets" section in `docs/env.md` covering Discord OAuth and bot tokens, with matching placeholders in `.env.example` and `.env.bot.example`.
- Added `tests/test_roles.py` verifying admin and verified role flags.

## [0.1.0] - 2025-06-14

- Added `src/app.py` with `greet` function and updated smoke tests. [#21](https://github.com/theangrygamershowproductions/DevOnboarder/pull/21)
- Added `requirements-dev.txt` and `pyproject.toml` with ruff configuration. Updated CI to run the linter. [#22](https://github.com/theangrygamershowproductions/DevOnboarder/pull/22)
- Added `.env.example` and documented setup steps in the README. [#23](https://github.com/theangrygamershowproductions/DevOnboarder/pull/23)
- Documented branch naming, commit messages, and rebase policy in the Git guidelines. [#24](https://github.com/theangrygamershowproductions/DevOnboarder/pull/24)
- Expanded `docs/pull_request_template.md` with sections for summary, linked issues, screenshots, testing steps, and a checklist referencing documentation and changelog updates. [#25](https://github.com/theangrygamershowproductions/DevOnboarder/pull/25)
- Documented the requirement to pass lint and tests, update documentation and the changelog, and added a reviewer sign-off section to the pull request template. [#26](https://github.com/theangrygamershowproductions/DevOnboarder/pull/26)<|MERGE_RESOLUTION|>--- conflicted
+++ resolved
@@ -3,12 +3,10 @@
 All notable changes to this project will be recorded in this file.
 
 ## [Unreleased]
-<<<<<<< HEAD
+
 - `scripts/check_docstrings.py` now accepts an optional directory argument and
   CI passes `src/devonboarder` explicitly.
-=======
 
->>>>>>> 99ca3b1e
 - Dropped unused `user_id` argument from `utils.discord.get_user_roles`.
 - Docstring check now detects FastAPI route decorators instead of relying on function name prefixes.
 - Added missing docstrings to auth service endpoints.
