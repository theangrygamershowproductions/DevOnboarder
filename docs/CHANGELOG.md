# Changelog

All notable changes to this project will be recorded in this file.

## [Unreleased]
- Added `docker-compose.dev.yaml` and `docker-compose.prod.yaml` with auth,
  bot, XP API, frontend, and Postgres services loading variables from
  `.env.dev` and `.env.prod`.
<<<<<<< HEAD
- Added `docker-compose.ci.yaml` for the CI pipeline.
=======
>>>>>>> f74dbe98
- Added Postgres `db` service in the compose files and initial Alembic
  migrations for `users`, `contributions`, and `xp_events` tables.
- Added authentication service with SQLAlchemy models and JWT-protected routes.
- Documented running `devonboarder-auth` in the onboarding guide.
- Added test ensuring the CLI prints the default greeting when no name is provided.
- Documented how to propose issues and pull requests in `docs/README.md`.
- Added an alpha phase roadmap under `docs/roadmap/` and linked it from the docs README.
- Added a README section pointing to workflow docs under `docs/`.
- Documented the alpha wave rollout process in `docs/alpha/alpha-wave-rollout-guide.md` and linked it from the docs.
- Added `DATABASE_URL` placeholder to `.env.example`.
- Expanded `scripts/bootstrap.sh` to create `.env.dev` and run the environment setup script.
- Added `httpx` as a project dependency and documented it in the README.
- Added `uvicorn` as a project dependency and documented its usage in the
  API server instructions.
- Documented running `devonboarder-api` on `http://localhost:8001` under Local Development in the README.
- Linked `docs/founders/charter.md` from the founders README.
- Added `.dockerignore` to reduce the Docker build context by excluding caches and tests.
- Ignored `.pytest_cache/` and `.ruff_cache/` in `.gitignore` and `.dockerignore`.
- Added FastAPI user API with `/api/user/onboarding-status` and `/api/user/level` routes.
- Expanded infrastructure blueprints with usage notes.
- Expanded `infra/README.md` and blueprint docs with compose examples and
  environment variable instructions.
- Clarified dev container usage in the README.
- Replaced `docs/README.md` placeholder with onboarding instructions and local development steps.
- Added tests for the greeting function and Docker Compose configuration.
- Added configuration helper files and documented their usage.
- Added test for the bootstrap script and removed the unused Postgres
  service from CI.
- Added test for `setup-env.sh` that verifies virtual environment creation when Docker is unavailable.
- Replaced the placeholder Docker image with a Python-based image and updated
  `docker-compose.yml` and tests accordingly.
- Added a minimal HTTP server and configured the app service to run it.
- CI workflow now installs the package before running tests.
- Defined project metadata in `pyproject.toml` and added a console script entry point.
- Restructured source into a `devonboarder` package and updated tests to import modules by package path.
- Dockerfile installs the package and uses the CLI entrypoint.
- Added test that runs the CLI and verifies the greeting output.
- Compose files start the server via `devonboarder-server`.
- Added onboarding templates for invite-only alpha testers and the founder's circle.
- Moved onboarding docs into `docs/alpha/` and `docs/founders/` with new feedback and charter files.
- Added invitation email templates under the `emails/` directory.
- Added `FOUNDERS.md` and `ALPHA_TESTERS.md` to track community members.
- Added `IS_ALPHA_USER` and `IS_FOUNDER` flags to `.env.example` with server routes and documentation.
- Added `docs/alpha/feedback-template.md` and linked it from the alpha README.
- Added feedback dashboard PRD under `docs/prd/` and linked it from the docs README.
- Refined email templates and added a style guide under `emails/`.
- Added test ensuring the `/founder` route returns `403` unless `IS_FOUNDER` is set.
- Documented when to use the feedback form versus filing issues in
  `docs/alpha/README.md` and linked the form.
- Added README links to `docs/alpha/README.md`, `docs/founders/README.md`, and the email style guide for easier navigation.
- Removed `Potato.md` from `.gitignore`.
- Added Discord message templates and linked them from the docs README.
- Added example feedback row with notes column in `ALPHA_TESTERS.md` and noted
  that new rows should be appended below it.
- Added tests verifying that `/alpha` and `/founder` routes allow mixed-case
  feature flags.
- Added `devonboarder-server` console script and updated compose files and docs.
- Documented how to stop running services in `docs/README.md`.
- Added XP API with `/api/user/onboarding-status` and `/api/user/level` routes
  exposed via the `devonboarder-api` command.
- Added Discord bot under `bot/` with verify, profile, and contribute commands.

## [0.1.0] - 2025-06-14
- Added `src/app.py` with `greet` function and updated smoke tests. [#21](https://github.com/theangrygamershowproductions/DevOnboarder/pull/21)
- Added `requirements-dev.txt` and `pyproject.toml` with ruff configuration. Updated CI to run the linter. [#22](https://github.com/theangrygamershowproductions/DevOnboarder/pull/22)
- Added `.env.example` and documented setup steps in the README. [#23](https://github.com/theangrygamershowproductions/DevOnboarder/pull/23)
- Documented branch naming, commit messages, and rebase policy in the Git guidelines. [#24](https://github.com/theangrygamershowproductions/DevOnboarder/pull/24)
- Expanded `docs/pull_request_template.md` with sections for summary, linked issues, screenshots, testing steps, and a checklist referencing documentation and changelog updates. [#25](https://github.com/theangrygamershowproductions/DevOnboarder/pull/25)
- Documented the requirement to pass lint and tests, update documentation and the changelog, and added a reviewer sign-off section to the pull request template. [#26](https://github.com/theangrygamershowproductions/DevOnboarder/pull/26)<|MERGE_RESOLUTION|>--- conflicted
+++ resolved
@@ -3,13 +3,11 @@
 All notable changes to this project will be recorded in this file.
 
 ## [Unreleased]
+
 - Added `docker-compose.dev.yaml` and `docker-compose.prod.yaml` with auth,
   bot, XP API, frontend, and Postgres services loading variables from
   `.env.dev` and `.env.prod`.
-<<<<<<< HEAD
 - Added `docker-compose.ci.yaml` for the CI pipeline.
-=======
->>>>>>> f74dbe98
 - Added Postgres `db` service in the compose files and initial Alembic
   migrations for `users`, `contributions`, and `xp_events` tables.
 - Added authentication service with SQLAlchemy models and JWT-protected routes.
