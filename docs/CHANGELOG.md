# Changelog

All notable changes to this project will be recorded in this file.

## [Unreleased]

- Updated Login component test to stub `import.meta.env.VITE_AUTH_URL` with `vi.stubEnv`.
- Added `data-testid` attributes to user info in `Login.tsx` and updated
  the Playwright tests and documentation.
- Updated the OAuth Playwright test to wait for the dev server and added
  troubleshooting tips to `docs/e2e-tests.md`.
- The base Dockerfile now runs `pip install --root-user-action=ignore` to
  suppress warnings when installing packages as root. Documented this
  behavior in `docs/env.md`.
- Set the Vite dev server to listen on port `3000` and ensured all documentation
  and compose files reference the same port.
<<<<<<< HEAD
- Added coverage scripts for the bot and frontend packages. CI now runs `npm run coverage` and fails if coverage drops below 80%.
=======
- Added tests for the React entrypoint and `Login` component to improve frontend
  coverage.
>>>>>>> f8a77f41

- Documented running `npm test` from the `frontend/` directory after installing dependencies and linked
  `frontend/README.md` for details.
- Clarified `frontend/README.md` to install dependencies with `pnpm` or `npm`, commit the lockfile, and run `npm run dev`.
- Added `docs/offline-setup.md` explaining how to install dependencies without internet access and linked it from the onboarding docs.
- Added `docs/troubleshooting.md` summarizing setup and CI problems and linked it from the docs README.
- Added a module-level docstring to `src/devonboarder/cli.py` describing CLI usage.
- Added a "Project Statement" section to the README highlighting the project's purpose.
- Added `scripts/run_migrations.sh` for running `alembic upgrade head` and
  updated onboarding docs to reference it.
- Documented installing the project with `pip install -e .` before running tests and updated setup scripts.
- Added `completedTasks` to `codex.tasks.json` and documented the archiving process.
- Added Playwright E2E tests and documented how to run them.
- Clarified Playwright install instructions in `docs/e2e-tests.md` to run
  `npx playwright install --with-deps` inside the `frontend/` directory.
- Added `docs/about-potato.md` describing the Potato origin story and Easter egg.
- Linked `docs/about-potato.md` from the documentation README.
- Documented how to request a full QA sweep with Codex using `@codex run full-qa` in `docs/ONBOARDING.md`.
- Added `"license": "MIT"` to `bot/package.json` and `frontend/package.json`.
- Expanded the Codex QA instructions with troubleshooting tips and a Potato-themed Easter egg in `docs/ONBOARDING.md`.
- Added a `Login` React component that redirects to Discord OAuth and handles
  the `/login/discord/callback` flow. Updated `frontend/README.md` and
  `docs/env.md` with usage instructions.
- Removed the `version:` field from all Docker compose files since Compose v2 no longer requires it.
- Updated the frontend dependencies to `vite@7`, `vitest@3`, and the latest React and testing packages.
- Documented a sample QA response, randomized Easter egg reply, and the Vale/LanguageTool fallback policy.
- Refactored `auth_service.create_app()` to instantiate a new `FastAPI` app and
  moved endpoints to an `APIRouter`.
- Clarified where Codex posts QA results, added a "What happens next?" section, and noted that "⚠️ Docs: Lint skipped" doesn't block merges.
- Refined the onboarding snippet to show a sample Codex QA response and referenced network troubleshooting and the Codex FAQ.
- Documented how `docker-compose.dev.yaml` builds the bot and frontend from
  `Dockerfile.dev`, noting the `pnpm install`/`npm ci` steps from
  `frontend/README.md`.

- Added Dockerfiles for the bot and frontend and updated `docker-compose.dev.yaml` to build them.
- Documented Ubuntu commands for installing Docker, Docker Compose, Node.js 20, and Python 3.12. Linked the setup guide from the README quickstart.
- CI workflow now builds service containers before starting Compose.
- CI workflow installs Vale automatically before documentation checks.
- Added `codespell` pre-commit hook for Markdown and text files.
- Codespell ignore list covers `DevOnboarder`, `nodeenv`, and `pyenv`.
- Enforced "Potato" and `Potato.md` entries in ignore files with a pre-commit check.
- CI now enforces the Potato policy with `scripts/check_potato_ignore.sh`.
- CI workflow now runs `./scripts/generate-secrets.sh` instead of copying `.env.example` to `.env.dev`.
- Expanded nodeenv troubleshooting with certificate verification failure tips and
  linked the section from the onboarding docs.
- Documented the `NODEJS_MIRROR` environment variable and linked the troubleshooting guide from the PR template.
- Pinned Vale version to 3.12.0 in CI, documentation, and scripts.
- Added `/health` endpoints for auth and XP services with compose and CI healthchecks.
- Confirmed all Docker healthchecks and CI wait steps use `/health` instead of the deprecated `/healthz` path.
- Generated `frontend/package-lock.json` to pin npm dependencies.
- Added Vale and LanguageTool documentation linting in CI.
- CI now saves Vale results as `vale-results.json` and uploads them as an artifact.
- Linter step now uses `ruff check --output-format=github .`.
- Improved LanguageTool script with line/column output and graceful connection error handling.
- CI workflow now records pytest results and uploads them as an artifact.
- CI workflow now uses `actions/upload-artifact@v4`.
- Documented where to download the `pytest-results.xml` artifact in the doc-quality onboarding guide.
- Added a `make test` target that installs dev requirements before running tests.
- Documented installing `requirements-dev.txt` prior to running `pytest`.
- LanguageTool checks now skip files that exceed the request size limit instead of failing.
- LanguageTool script now emits GitHub error annotations and exits with a non-zero code when issues are found.
- `scripts/check_docs.sh` now skips the Vale check with a warning when the binary cannot be downloaded or executed.
- Documented how to install Vale manually when network access is restricted.
- Added offline instructions for manual Vale installation and running LanguageTool locally.
- Improved the Vale download logic in `scripts/check_docs.sh` to extract the tarball in a temporary directory and move only the binary.
- Added a cleanup trap to remove the temporary Vale directory automatically.
- `scripts/check_docs.sh` now verifies that the Vale binary was extracted
  successfully before moving it, exiting with a warning if missing.
- CI now prints auth container logs if the service fails to start before header checks.
- Added a Known Limitations section to `doc-quality-onboarding.md` explaining that large files may skip LanguageTool checks.
- Documented that grammar and style issues only produce CI warnings.
- `scripts/check_docs.sh` now reports Vale and LanguageTool issues as warnings instead of failing CI.
- `docker-compose.ci.yaml` exposes the auth service on port 8002 and drops the deprecated `version` key so CI health checks succeed.
- Added `docs/network-troubleshooting.md` with tips for working behind restricted networks.
- CI workflow now waits for the auth service before running the header check to avoid connection errors.
- The initial auth wait step now fails and prints logs if the service never starts, avoiding test timeouts.
- Documented committing the lockfile in the README and frontend README.
- Documented starting the frontend with `npm install` (or `pnpm install`) and `npm run dev`.
- Added `scripts/generate-secrets.sh` and a Makefile for generating throwaway secrets before starting Compose.
- Documented `make deps` and `make up` targets in the onboarding guide for a simpler workflow.
- Added `docs/Agents.md` with a consolidated overview of service agents and healthchecks.
- Cleaned up README and AGENTS docs to reduce documentation lint warnings.
- Auth service now errors at startup when `JWT_SECRET_KEY` is unset or "secret" outside development mode.
- Replaced `AUTH_SECRET_KEY` with `JWT_SECRET_KEY` and added `JWT_ALGORITHM` with dotenv support.
- Documented database agent and synced environment variables with `.env.example`.
- `setup-env.sh` now falls back to `npm install` when `pnpm` is unavailable.
- Added documentation & QA checklist to `docs/pull_request_template.md` and `.github/pull_request_template.md`.
- Added `doc-quality-onboarding.md` with a quickstart for running documentation checks.
- Replaced marketing preview links with the frontend README and React demo.
- Updated `frontend/README.md` with DevOnboarder branding and removed outdated badge references.
- Updated `docker-compose.dev.yaml` to run `npm run dev` for the frontend service.
- Completed alpha onboarding guide and linked a simple marketing site preview.
- Checked off roadmap tasks for documentation, feedback integration, security audit, marketing preview, and cross-platform verification.
- Documented that setup instructions were validated on Windows, macOS, and Linux.
- Recorded npm audit results showing zero vulnerabilities and noted pip-audit could not run in the sandbox environment.
- Removed outdated reference to `bot/npm-audit.json` in the security audit doc.
- Updated Codex dashboard and plan to mark auth, XP, and bot modules complete.
- Added `/api/user/contribute` endpoint to the XP API requiring a JWT.
- Updated README to describe the Vite-based React frontend.
- Added a standard Vite `index.html` with a `<div id="root"></div>` mount point in the `frontend/` directory.
- Documented new frontend environment variables in `docs/env.md` and `docs/Agents.md`.
- Replaced marketing preview links with `frontend/index.html`.

- `scripts/check_docstrings.py` now accepts an optional directory argument and CI passes `src/devonboarder` explicitly.
- Added `docs/sample-pr.md` with an example pull request.
- Documented Vale installation steps and improved `scripts/check_docs.sh` to
  verify the command is available before running.

- Updated `scripts/check_docs.sh` to output GitHub error annotations when
  Vale or LanguageTool find issues.

- Dropped unused `user_id` argument from `utils.discord.get_user_roles`.
- Docstring check now detects FastAPI route decorators instead of relying on function name prefixes.
- Added missing docstrings to auth service endpoints.
- Docstring check now emits GitHub error annotations for missing docstrings.
- Pinned Prettier pre-commit hook to `v3.1.0`.
- Verified Prettier hook installation with `pre-commit autoupdate`.
- Added `pytest-cov` to development requirements.
- Added CORS and security middleware to the auth and XP services and updated the
  header smoke test.
- Synced docs pull request template with `.github` to include OpenAPI and
  migration checks, docstring enforcement, header validation, and coverage
  requirements.
- Expanded the pull request template with environment variable and coverage checks and noted the template in the Git guidelines.
- Header smoke test now queries `CHECK_HEADERS_URL` (defaults to
  `http://localhost:8002/api/user`).
- Updated CI and container configs to Node 20 and Python 3.12.
- CI compose now includes the auth service and the workflow waits for it to start.
- Auth service wait step now retries the port check up to 30 times and fails if the service isn't reachable.
- Bot Dockerfile installs dev dependencies for the TypeScript build and prunes them for runtime.
- CI compose now includes the auth service and waits for it before tests and header checks.
- Enabled OpenAPI format validation in the CI workflow.
- Updated CI to run `openapi-spec-validator` without the
  `--enable-format-check` flag.
- `init_db()` no longer drops existing tables. Tests now clean up the database
  themselves.
- Introduced `utils/roles.py` and expanded `/api/user` to return role flags;
  documented `GOVERNMENT_ROLE_ID`, `MILITARY_ROLE_ID`, and `EDUCATION_ROLE_ID`.
- Added tests for Discord role resolution and `/api/user` flags.
- Bot API helpers now validate `resp.ok` before parsing JSON and throw errors on
  failure responses.
- API request helper now logs network errors and throws a descriptive
  "Network error" exception when `fetch` fails.
- Auth service now filters Discord roles to the admin guild when resolving
  user flags. Updated docs to clarify guild-based role filtering.
- Auth tokens now include `iat` and `exp` claims. Set `TOKEN_EXPIRE_SECONDS` to configure expiry.
- Auth tokens now use integer timestamps for `iat` and `exp` to avoid race
  conditions when checking expiry.
- Bot API helpers now accept a `username` argument and bot commands send the
  caller's name in each request.
- Clarified the purpose of `VERIFIED_GOVERNMENT_ROLE_ID`,
  `VERIFIED_MILITARY_ROLE_ID`, and `VERIFIED_EDUCATION_ROLE_ID` in
  `docs/env.md`.
- XP API now reads `Contribution` and `XPEvent` data to return onboarding
  status and level for the requested user.
- Moved role flag logic to `utils.roles` and added `resolve_verification_type`.
- Introduced Discord role resolution in the auth service and expanded `/api/user`
  to return Discord profile fields and resolved role flags.
- Auth service now stores Discord OAuth tokens and uses them for Discord API
  calls during authentication.
- Added `src/routes/user.py` router for `/api/user` and included it in the auth service.
- Added Discord bot scaffolding with dynamic command loading and a `/ping` command.
- Added `POST /api/user/contributions` endpoint and updated the `/contribute` bot command to record contributions.
- Added `/verify`, `/profile`, and `/contribute` command modules to the bot and tests loading them via `loadCommands`.

- Added `.env.example` files for individual services and documented how to copy
  them during setup.
- Renamed `AUTH_DATABASE_URL` to `DATABASE_URL` for the auth service.

- Added `docker-compose.dev.yaml` and `docker-compose.prod.yaml` with auth,
  bot, XP API, frontend, and Postgres services loading variables from
  `.env.dev` and `.env.prod`.
- Documented commit message style with an example summarizing change purpose.
- Added `docker-compose.ci.yaml` for the CI pipeline.
- Added Postgres `db` service in the compose files and initial Alembic
  migrations for `users`, `contributions`, and `xp_events` tables.
- Added placeholder `frontend/README.md` to reserve the upcoming UI directory.
- Added React/Vite frontend with OAuth session component.
- Corrected `ADMINISTRATOR_ROLE_ID` variable name in docs, code and tests.
- Added authentication service with SQLAlchemy models and JWT-protected routes.
- Documented running `devonboarder-auth` in the onboarding guide.
- Added test ensuring the CLI prints the default greeting when no name is provided.
- Authentication middleware now resolves Discord roles after JWT validation and
  `/api/user` includes `isAdmin`, `isVerified`, `verificationType`, and `roles`.
- `/api/user` now returns the Discord ID, username, avatar, and guild roles.
- Documented how to propose issues and pull requests in `docs/README.md`.
- Added an alpha phase roadmap under `docs/roadmap/` and linked it from the docs README.
- Added a README section pointing to workflow docs under `docs/`.
- Documented the alpha wave rollout process in `docs/alpha/alpha-wave-rollout-guide.md` and linked it from the docs.
- Added `DATABASE_URL` placeholder to `.env.example`.
- Expanded `scripts/bootstrap.sh` to create `.env.dev` and run the environment setup script.
- CI workflow copies `.env.example` to `.env.dev` before launching Docker Compose.
- Added `httpx` as a project dependency and documented it in the README.
- Added `uvicorn` as a project dependency and documented its usage in the
  API server instructions.
- Consolidated compose service configuration using YAML anchors and explained
  how to override environment-specific settings.
- Documented running `devonboarder-api` on `http://localhost:8001` under Local Development in the README.
- Linked `docs/founders/charter.md` from the founders README.
- Added `.dockerignore` to reduce the Docker build context by excluding caches and tests.
- Ignored `.pytest_cache/` and `.ruff_cache/` in `.gitignore` and `.dockerignore`.
- Added FastAPI user API with `/api/user/onboarding-status` and `/api/user/level` routes.
- Expanded infrastructure blueprints with usage notes.
- Expanded `infra/README.md` and blueprint docs with compose examples and
  environment variable instructions.
- Clarified dev container usage in the README.
- Replaced `docs/README.md` placeholder with onboarding instructions and local development steps.
- Added tests for the greeting function and Docker Compose configuration.
- Added configuration helper files and documented their usage.
- Added test for the bootstrap script and removed the unused Postgres
  service from CI.
- Added test for `setup-env.sh` that verifies virtual environment creation when Docker is unavailable.
- Replaced the placeholder Docker image with a Python-based image and updated
  `docker-compose.yml` and tests accordingly.
- Added a minimal HTTP server and configured the app service to run it.
- CI workflow now installs the package before running tests.
- Defined project metadata in `pyproject.toml` and added a console script entry point.
- Restructured source into a `devonboarder` package and updated tests to import modules by package path.
- Dockerfile installs the package and uses the CLI entrypoint.
- Added test that runs the CLI and verifies the greeting output.
- Compose files start the server via `devonboarder-server`.
- Added onboarding templates for invite-only alpha testers and the founder's circle.
- Moved onboarding docs into `docs/alpha/` and `docs/founders/` with new feedback and charter files.
- Added invitation email templates under the `emails/` directory.
- Added `FOUNDERS.md` and `ALPHA_TESTERS.md` to track community members.
- Added `IS_ALPHA_USER` and `IS_FOUNDER` flags to `.env.example` with server routes and documentation.
- Added `docs/alpha/feedback-template.md` and linked it from the alpha README.
- Added feedback dashboard PRD under `docs/prd/` and linked it from the docs README.
- Refined email templates and added a style guide under `emails/`.
- Added test ensuring the `/founder` route returns `403` unless `IS_FOUNDER` is set.
- Documented when to use the feedback form versus filing issues in
  `docs/alpha/README.md` and linked the form.
- Added README links to `docs/alpha/README.md`, `docs/founders/README.md`, and the email style guide for easier navigation.
- Removed `Potato.md` from `.gitignore`.
- Added Discord message templates and linked them from the docs README.
- Added example feedback row with notes column in `ALPHA_TESTERS.md` and noted
  that new rows should be appended below it.
- Added tests verifying that `/alpha` and `/founder` routes allow mixed-case
  feature flags.
- Added `devonboarder-server` console script and updated compose files and docs.
- Documented how to stop running services in `docs/README.md`.
- Added XP API with `/api/user/onboarding-status` and `/api/user/level` routes
  exposed via the `devonboarder-api` command.
- Added Discord bot under `bot/` with verify, profile, and contribute commands.
- CI workflow now installs bot dependencies and runs `npm test`.
- Documented onboarding phases, XP milestones and contributor logs in `docs/README.md`.
- Added `docs/endpoint-reference.md` with API routes and Discord command examples.
- Added Discord utilities for fetching user roles and resolving admin flags.
- Documented role and guild ID placeholders in `.env.example` and created `docs/env.md` with details on the role-based permission system.
- Added verified role ID placeholders to `.env.example` and documented them in `docs/env.md`.
- Added a "Secrets" section in `docs/env.md` covering Discord OAuth and bot tokens, with matching placeholders in `.env.example` and `bot/.env.example`.
- Added `tests/test_roles.py` verifying admin and verified role flags.
- Documented outdated packages and vulnerability scan results. `pip list` showed
  updates for mypy, pyright, pytest, ruff and typing extensions; `npm outdated`
  flagged missing React packages in the frontend and outdated `node-fetch` in
  the bot. `pip-audit` reported no issues while `npm audit` found moderate
  vulnerabilities in `esbuild` for the frontend with none in the bot.
- Expanded `docs/Agents.md` with a service map, healthcheck code samples and a
  remediation checklist.
- Added `INIT_DB_ON_STARTUP` placeholder to `.env.example` and documented its purpose.
- Removed duplicate auth wait step from CI workflow.
- Added Vitest setup and a basic React test.
- Added Discord server configuration guide noting that the Widget must be enabled.
- Replaced `VITE_AUTH_API_BASE_URL` with `VITE_AUTH_URL` and documented `VITE_API_URL`.
- Added placeholders for `VITE_AUTH_URL`, `VITE_API_URL`, and `VITE_SESSION_REFRESH_INTERVAL` in `.env.example`.
- Added `VITE_SESSION_REFRESH_INTERVAL` to `frontend/src/.env.example` with a default value and synced `docs/env.md`.
- Added `VITE_DISCORD_CLIENT_ID` placeholders to `.env.example` and `frontend/src/.env.example` and documented the variable.
- Corrected README quickstart path to `frontend/src/.env.example`.

- Updated development tooling to stable versions and pinned the Vale download
  tag in CI for reproducibility.
- Updated Node to 22 and Python to 3.13 across Dockerfiles, compose files, CI, and documentation.
- Required Python 3.13 in `pyproject.toml` and ruff configuration.
- Fixed the Vale download path in CI to resolve a 404 error.
- Documented batch doc fixes with `codespell` and Prettier in the doc-quality onboarding guide.
- Added a reminder in `docs/merge-checklist.md` to keep `scripts/check_docs.sh` passing.
- Added `docs/tasks/doc_lint_debt.md` as a template issue for documentation lint backlog.
- Ensured tests set `APP_ENV` and `JWT_SECRET_KEY` before importing modules from
  `devonboarder`.
- Documented Codex CI Monitoring Policy and linked it from the onboarding guide.
- Added ignore patterns and token filters to `.vale.ini` to skip code blocks and frontmatter.
- Documented the new Vale ignore patterns and Codespell hook in
  `docs/doc-quality-onboarding.md`, including how to disable Vale with
  `<!-- vale off -->` / `<!-- vale on -->` and a reference to `.pre-commit-config.yaml`.
- Documented how to add words to `.codespell-ignore`.
- Added nodeenv SSL troubleshooting steps to `docs/network-troubleshooting.md`.
- Rewrote the repository README with a concise introduction and quickstart linking to `docs/README.md` and removed Vale instructions.
- Added a package docstring to `src/routes/__init__.py` summarizing the routes module.
- `scripts/run_tests.sh` now always installs development requirements before running tests to ensure packages like PyYAML are available.
- `scripts/run_tests.sh` installs bot dependencies with `npm ci --prefix bot` before running Jest and
  installs frontend dependencies with `npm ci --prefix frontend` when frontend tests exist.
- Added `DISCORD_REDIRECT_URI` placeholder to `.env.example` and documented it under Secrets.
- Playwright tests now read `AUTH_URL` to locate the auth service. Documented the
  variable in `docs/e2e-tests.md` and set it in CI.

## [0.1.0] - 2025-06-14

- Added `src/app.py` with `greet` function and updated smoke tests. [#21](https://github.com/theangrygamershowproductions/DevOnboarder/pull/21)
- Added `requirements-dev.txt` and `pyproject.toml` with ruff configuration. Updated CI to run the linter. [#22](https://github.com/theangrygamershowproductions/DevOnboarder/pull/22)
- Added `.env.example` and documented setup steps in the README. [#23](https://github.com/theangrygamershowproductions/DevOnboarder/pull/23)
- Documented branch naming, commit messages, and rebase policy in the Git guidelines. [#24](https://github.com/theangrygamershowproductions/DevOnboarder/pull/24)
- Expanded `docs/pull_request_template.md` with sections for summary, linked issues, screenshots, testing steps, and a checklist referencing documentation and changelog updates. [#25](https://github.com/theangrygamershowproductions/DevOnboarder/pull/25)
- Documented the requirement to pass lint and tests, update documentation and the changelog, and added a reviewer sign-off section to the pull request template. [#26](https://github.com/theangrygamershowproductions/DevOnboarder/pull/26)
- Added `codex.ci.yml` to automate CI monitoring and fix failing builds.<|MERGE_RESOLUTION|>--- conflicted
+++ resolved
@@ -14,12 +14,9 @@
   behavior in `docs/env.md`.
 - Set the Vite dev server to listen on port `3000` and ensured all documentation
   and compose files reference the same port.
-<<<<<<< HEAD
 - Added coverage scripts for the bot and frontend packages. CI now runs `npm run coverage` and fails if coverage drops below 80%.
-=======
 - Added tests for the React entrypoint and `Login` component to improve frontend
   coverage.
->>>>>>> f8a77f41
 
 - Documented running `npm test` from the `frontend/` directory after installing dependencies and linked
   `frontend/README.md` for details.
