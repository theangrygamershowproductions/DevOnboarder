--- conflicted
+++ resolved
@@ -18,12 +18,9 @@
 - Removed pnpm lockfile commit instructions from `frontend/README.md`.
 - Added mdformat to pre-commit with `--wrap 120` and documented running `pre-commit install` in CONTRIBUTING.
 - Documented CI environment variables used in the workflows.
-<<<<<<< HEAD
 - Added a plugin registry that loads modules from `plugins/` and documented the
   structure in the READMEs.
-=======
 - Documented `./scripts/run_tests.sh` as the preferred way to run tests.
->>>>>>> 88ad4b85
 - Warns when the CI failure issue search fails and logs the message in `gh_cli.log`.
 - Searches the CI failure issue title and body for the commit SHA and logs the search exit code.
 - Added a first PR guide and service architecture diagram with links from the docs overview.
