--- conflicted
+++ resolved
@@ -20,9 +20,5 @@
 
 These domains may require explicit firewall or proxy exceptions in restricted environments.
 
-<<<<<<< HEAD
-When scripts or docs use a new external domain, add it here so firewall rules stay accurate.
-=======
 Remember to update this list whenever new scripts or docs mention additional
-domains so firewalls stay correctly configured.
->>>>>>> 9f02922a
+domains so firewalls stay correctly configured.