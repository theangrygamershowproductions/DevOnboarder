{
    "agents": [
        {
            "name": "Agent.DiscordIntegration",
            "role": "Handles Discord OAuth flows and role lookups",
            "path": "agents/discord-integration.md",
            "triggers": "User Discord login or role sync request",
            "output": "Discord role mapping"
        },
        {
            "name": "Agent.AiMentor",
            "role": "Provides automated mentorship for contributors",
            "path": "agents/ai-mentor.md",
            "triggers": "Contributor questions via chat or CLI",
            "output": "Suggested resources and guidance"
        },
        {
            "name": "Agent.MsTeamsIntegration",
            "role": "Sends DevOnboarder updates to Microsoft Teams",
            "path": "agents/ms-teams-integration.md",
            "triggers": "Project events requiring team notifications",
            "output": "Teams channel messages"
        },
        {
            "name": "Agent.IdmeVerification",
            "role": "Verifies users through ID.me",
            "path": "agents/idme-verification.md",
            "triggers": "User submits ID.me OAuth tokens",
            "output": "Verification confirmation"
        },
        {
            "name": "Agent.Llama2AgileHelper",
            "role": "Provides agile planning advice via Llama2",
            "path": "agents/llama2-agile-helper.md",
            "triggers": "Developer questions or metrics updates",
            "output": "Sprint summaries and grooming tips"
        },
        {
            "name": "Agent.CI",
            "role": "Runs tests and linting for pushes and pull requests",
            "path": ".github/workflows/ci.yml",
            "triggers": "Push or pull request events",
            "output": "Build artifacts and coverage reports"
        },
        {
            "name": "Agent.CiMonitor",
            "role": "Watches CI logs for rate-limit errors and opens issues",
            "path": ".github/workflows/ci-monitor.yml",
            "triggers": "Completed CI workflow runs",
            "output": "Issue with log excerpt"
        },
        {
            "name": "Agent.CiHealth",
            "role": "Checks active branches for CI stability",
            "path": ".github/workflows/ci-health.yml",
            "triggers": "Scheduled or manual run",
            "output": "Issue summarizing failing branches"
        },
        {
            "name": "Agent.CleanupCiFailure",
            "role": "Closes stale ci-failure issues",
            "path": ".github/workflows/cleanup-ci-failure.yml",
            "triggers": "Daily schedule",
            "output": "Closed ci-failure issues log"
        },
        {
            "name": "Agent.CloseCodexIssues",
            "role": "Closes Codex issues referenced in merged pull requests",
            "path": ".github/workflows/close-codex-issues.yml",
            "triggers": "Pull request closed after merge",
            "output": "Closed Codex issues with comment"
        },
        {
            "name": "Agent.AutoFix",
            "role": "Proposes fixes for failed CI runs",
            "path": ".github/workflows/auto-fix.yml",
            "prompt": "codex/prompts/ci_resilience_hardening.md",
            "triggers": "Completed CI workflow runs with failures",
            "output": "Pull request suggesting patches"
        },
        {
            "name": "Agent.EnvDocAlignment",
            "role": "Ensures environment docs stay in sync with code",
            "path": ".github/workflows/env-doc-alignment.yml",
            "triggers": "CI failures in env doc checks",
            "output": "Issue listing missing variables"
        },
        {
            "name": "Agent.SecretsAlignment",
            "role": "Audits environment variables for missing or extra entries",
            "path": ".github/workflows/secrets-alignment.yml",
            "triggers": "Scheduled or failed CI audits",
            "output": "Issue summarizing mismatched variables"
        },
        {
            "name": "Agent.SecurityAudit",
            "role": "Generates weekly dependency and code audit reports",
            "path": ".github/workflows/security-audit.yml",
            "triggers": "Scheduled or manual run",
            "output": "Uploaded security audit report"
        },
        {
            "name": "Agent.ProdOrchestrator",
            "role": "Orchestrates production environment deployments",
            "path": "agents/prod-orchestrator.md",
            "triggers": "Push to main or manual dispatch",
            "output": "Deployment job logs"
        },
        {
            "name": "Agent.DevOrchestrator",
            "role": "Orchestrates development environment deployments",
            "path": "agents/dev-orchestrator.md",
            "triggers": "Push to dev or manual dispatch",
            "output": "Deployment job logs"
        },
        {
            "name": "Agent.StagingOrchestrator",
            "role": "Orchestrates staging environment deployments",
            "path": "agents/staging-orchestrator.md",
            "triggers": "Push to staging or manual dispatch",
            "output": "Deployment job logs"
        },
        {
            "name": "Agent.OnboardingAgent",
            "role": "Guides new contributors through the onboarding checklist",
            "path": "agents/onboarding-agent.md",
            "triggers": "Contributor requests or scheduled reminders",
            "output": "Onboarding guidance"
        },
        {
            "name": "Agent.CIHelperAgent",
            "role": "Assists with CI troubleshooting and guidance",
            "path": "agents/ci-helper-agent.md",
            "triggers": "Failed jobs or developer requests",
            "output": "Diagnostic notes"
        },
        {
            "name": "Agent.CIBot",
            "role": "Manages CI failure issues",
            "path": "agents/ci-bot.md",
            "triggers": "Failed CI runs and nightly cleanup",
            "output": "Open or closed ci-failure issues"
        },
        {
            "name": "Agent.DiagnosticsBot",
            "role": "Collects environment diagnostics and system health info",
            "path": "agents/diagnostics-bot.md",
            "triggers": "Invocation of `python -m diagnostics`",
            "output": "System check report"
        },
        {
            "name": "Agent.EnvVarManager",
            "role": "Audits and synchronizes environment variables across projects",
            "path": "agents/envvar-manager.md",
            "triggers": "Workflow runs, scheduled checks, or manual dispatch",
            "output": "Updated `.env.example` files or issues for misaligned variables"
        },
        {
            "name": "Agent.BranchCleanup",
            "role": "Deletes stale merged branches",
            "path": "agents/branch-cleanup.md",
            "triggers": "Nightly schedule or label",
            "output": "Deleted branch log"
        },
        {
<<<<<<< HEAD
            "name": "Agent.Notify",
            "role": "Aggregates human notifications from other workflows",
            "path": ".github/workflows/notify.yml",
            "triggers": "Manual dispatch",
            "output": "Comment on operations issue"
        },
        {
            "name": "Agent.ReviewKnownErrors",
            "role": "Audits known error entries and escalates outdated ones",
            "path": ".github/workflows/review-known-errors.yml",
            "triggers": "Weekly schedule",
            "output": "Issue when entries are outdated"
        },
        {
            "name": "Agent.ValidatePermissions",
            "role": "Lints workflow files and bot permissions",
            "path": ".github/workflows/validate-permissions.yml",
            "triggers": "Push and pull_request events",
            "output": "CI logs"
=======
            "name": "Agent.ReviewKnownErrors",
            "role": "Placeholder for future implementation",
            "path": "codex/agents/review-known-errors.md",
            "triggers": "TBD",
            "output": "TBD"
        },
        {
            "name": "Agent.ValidatePermissions",
            "role": "Placeholder for future implementation",
            "path": "codex/agents/validate-permissions.md",
            "triggers": "TBD",
            "output": "TBD"
        },
        {
            "name": "Agent.Notify",
            "role": "Placeholder for future implementation",
            "path": "codex/agents/notify.md",
            "triggers": "TBD",
            "output": "TBD"
>>>>>>> 1f66e756
        }
    ]
}<|MERGE_RESOLUTION|>--- conflicted
+++ resolved
@@ -163,27 +163,6 @@
             "output": "Deleted branch log"
         },
         {
-<<<<<<< HEAD
-            "name": "Agent.Notify",
-            "role": "Aggregates human notifications from other workflows",
-            "path": ".github/workflows/notify.yml",
-            "triggers": "Manual dispatch",
-            "output": "Comment on operations issue"
-        },
-        {
-            "name": "Agent.ReviewKnownErrors",
-            "role": "Audits known error entries and escalates outdated ones",
-            "path": ".github/workflows/review-known-errors.yml",
-            "triggers": "Weekly schedule",
-            "output": "Issue when entries are outdated"
-        },
-        {
-            "name": "Agent.ValidatePermissions",
-            "role": "Lints workflow files and bot permissions",
-            "path": ".github/workflows/validate-permissions.yml",
-            "triggers": "Push and pull_request events",
-            "output": "CI logs"
-=======
             "name": "Agent.ReviewKnownErrors",
             "role": "Placeholder for future implementation",
             "path": "codex/agents/review-known-errors.md",
@@ -203,7 +182,6 @@
             "path": "codex/agents/notify.md",
             "triggers": "TBD",
             "output": "TBD"
->>>>>>> 1f66e756
         }
     ]
 }