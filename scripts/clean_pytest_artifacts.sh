--- conflicted
+++ resolved
@@ -1,8 +1,6 @@
 #!/bin/bash
 set -euo pipefail
 
-<<<<<<< HEAD
-=======
 # ==================================================================================
 # PYTEST ARTIFACTS CLEANUP SCRIPT
 #
@@ -14,7 +12,6 @@
 # REMOVED: Temporary test artifacts, coverage files, cache directories
 # ==================================================================================
 
->>>>>>> aabf8a09
 echo "Comprehensive pytest sandbox artifact cleanup"
 
 echo "Removing pytest temporary directories"
@@ -23,13 +20,6 @@
     rm -rf "$dir"
 done
 
-<<<<<<< HEAD
-echo "Cleaning ALL coverage artifacts"
-find . -name ".coverage*" -type f -not -path "./.venv/*" -not -path "./venv/*" -delete 2>/dev/null || true
-find . -name "coverage.xml" -type f -not -path "./.venv/*" -not -path "./venv/*" -delete 2>/dev/null || true
-find . -name "coverage.json" -type f -not -path "./.venv/*" -not -path "./venv/*" -delete 2>/dev/null || true
-find . -name "coverage-final.json" -type f -not -path "./.venv/*" -not -path "./venv/*" -delete 2>/dev/null || true
-=======
 # ==================================================================================
 # COVERAGE ARTIFACTS CLEANUP
 #
@@ -48,33 +38,16 @@
 find . -name "coverage.xml" -type f -not -path "./.venv/*" -not -path "./venv/*" -not -path "./config/*" -delete 2>/dev/null || true
 find . -name "coverage.json" -type f -not -path "./.venv/*" -not -path "./venv/*" -not -path "./config/*" -delete 2>/dev/null || true
 find . -name "coverage-final.json" -type f -not -path "./.venv/*" -not -path "./venv/*" -not -path "./config/*" -delete 2>/dev/null || true
->>>>>>> aabf8a09
 find . -name ".nyc_output" -type d -not -path "./.venv/*" -not -path "./venv/*" -exec rm -rf {} + 2>/dev/null || true
 rm -rf htmlcov/ .coverage coverage/ 2>/dev/null || true
 
 if [[ -d "logs/" ]]; then
-<<<<<<< HEAD
-    echo "Cleaning logs coverage artifacts"
-=======
     echo "Removing logs coverage artifacts"
->>>>>>> aabf8a09
     find logs/ -name ".coverage*" -delete 2>/dev/null || true
     find logs/ -name "coverage.xml" -delete 2>/dev/null || true
     find logs/ -name "coverage.json" -delete 2>/dev/null || true
     rm -rf logs/htmlcov/ 2>/dev/null || true
 
-<<<<<<< HEAD
-    echo "Cleaning dashboard execution logs"
-    find logs/ -name "dashboard_execution_*.log" -delete 2>/dev/null || true
-
-    echo "Cleaning timestamped log files"
-    find logs/ -name "*_[0-9][0-9][0-9][0-9][0-9][0-9][0-9][0-9]_[0-9][0-9][0-9][0-9][0-9][0-9].log" -delete 2>/dev/null || true
-
-    echo "Cleaning validation artifacts"
-    find logs/ -name "validation_*.log" -delete 2>/dev/null || true
-
-    echo "Cleaning temporary database files"
-=======
     echo "Removing dashboard execution logs"
     find logs/ -name "dashboard_execution_*.log" -delete 2>/dev/null || true
 
@@ -85,7 +58,6 @@
     find logs/ -name "validation_*.log" -delete 2>/dev/null || true
 
     echo "Removing temporary database files"
->>>>>>> aabf8a09
     find logs/ -name "tmp*.db" -delete 2>/dev/null || true
     find logs/ -name "*.db" -delete 2>/dev/null || true
 
@@ -93,45 +65,19 @@
     for lf in env_audit.log env_audit.json diagnostics.log gh_cli.log audit.md; do
         if [[ -f "$lf" ]]; then
             mv -f "$lf" logs/ 2>/dev/null || true
-<<<<<<< HEAD
-            printf "Moved log file: %s\n" "$lf"
-=======
             printf "Moving file: %s\n" "$lf"
->>>>>>> aabf8a09
         fi
     done
 fi
 
-<<<<<<< HEAD
-echo "Cleaning pytest cache"
-find . -type d -name ".pytest_cache" -not -path "./.git/*" -not -path "./.venv/*" -not -path "./venv/*" -exec rm -rf {} + 2>/dev/null || true
-
-echo "Cleaning ALL Python cache"
-=======
 echo "Removing pytest cache"
 find . -type d -name ".pytest_cache" -not -path "./.git/*" -not -path "./.venv/*" -not -path "./venv/*" -exec rm -rf {} + 2>/dev/null || true
 
 echo "Removing ALL Python cache"
->>>>>>> aabf8a09
 find . -type d -name "__pycache__" -not -path "./.git/*" -not -path "./.venv/*" -not -path "./venv/*" -exec rm -rf {} + 2>/dev/null || true
 find . -name "*.pyc" -not -path "./.git/*" -not -path "./.venv/*" -not -path "./venv/*" -delete 2>/dev/null || true
 find . -name "*.pyo" -not -path "./.git/*" -not -path "./.venv/*" -not -path "./venv/*" -delete 2>/dev/null || true
 
-<<<<<<< HEAD
-echo "Cleaning test databases"
-find . -name "test.db" -not -path "./.git/*" -not -path "./.venv/*" -not -path "./venv/*" -delete 2>/dev/null || true
-find . -name "*.db-journal" -not -path "./.git/*" -not -path "./.venv/*" -not -path "./venv/*" -delete 2>/dev/null || true
-
-echo "Removing configuration backups"
-if [[ -d "config_backups" ]]; then
-    backup_count=$(find config_backups/ -type f 2>/dev/null | wc -l || echo "0")
-    printf "Removing entire config_backups directory with %s files\n" "$backup_count"
-    rm -rf config_backups/ 2>/dev/null || true
-    echo "config_backups directory removed"
-fi
-
-echo "Cleaning Vale validation artifacts"
-=======
 echo "Removing test databases"
 find . -name "test.db" -not -path "./.git/*" -not -path "./.venv/*" -not -path "./venv/*" -delete 2>/dev/null || true
 find . -name "*.db-journal" -not -path "./.git/*" -not -path "./.venv/*" -not -path "./venv/*" -delete 2>/dev/null || true
@@ -155,20 +101,10 @@
 fi
 
 echo "Removing Vale validation artifacts"
->>>>>>> aabf8a09
 find . -name "vale-results.json" -not -path "./.venv/*" -not -path "./venv/*" -delete 2>/dev/null || true
 find . -name "vale-*.json" -not -path "./.venv/*" -not -path "./venv/*" -delete 2>/dev/null || true
 rm -f vale-results.json vale-*.json 2>/dev/null || true
 
-<<<<<<< HEAD
-echo "Cleaning tox artifacts"
-rm -rf .tox/ 2>/dev/null || true
-
-echo "Cleaning top-level coverage"
-rm -rf htmlcov/ .coverage coverage.xml 2>/dev/null || true
-
-echo "Purging test artifact files with foo references"
-=======
 echo "Removing tox artifacts"
 rm -rf .tox/ 2>/dev/null || true
 
@@ -176,7 +112,6 @@
 rm -rf htmlcov/ .coverage coverage.xml 2>/dev/null || true
 
 echo "Removing test artifact files with foo references"
->>>>>>> aabf8a09
 find . -type f \( -name "*.log" -o -name "*.yaml" -o -name "*.yml" -o -name "*.txt" -o -name "*.json" \) \
     -not -path "./.git/*" \
     -not -path "./.venv/*" \
@@ -186,11 +121,7 @@
     -not -path "./bot/src/*" \
     -not -path "./docs/*" \
     -exec grep -l "ModuleNotFoundError.*foo\|import foo\|from foo" {} \; 2>/dev/null | while read -r file; do
-<<<<<<< HEAD
-        printf "Removing foo reference file: %s\n" "$file"
-=======
         printf "Removing file: %s\n" "$file"
->>>>>>> aabf8a09
         rm -f "$file"
     done
 
@@ -211,23 +142,14 @@
 if [[ "$remaining_pytest" -gt 0 ]]; then
     echo "DEBUG: Remaining pytest files"
     find . -name "*pytest*" -not -path "./.git/*" -not -path "./.venv/*" -not -path "./venv/*" -not -path "./node_modules/*" -not -path "./*/node_modules/*" -not -path "./tests/*" -not -path "./frontend/*" -not -path "./bot/*" -type f 2>/dev/null | head -5 | while read -r f; do
-<<<<<<< HEAD
-        printf -- "     %s\n" "$f"
-=======
         printf "  File: %s\n" "$f"
->>>>>>> aabf8a09
     done || true
 fi
 
 if [[ "$remaining_coverage" -gt 0 ]]; then
     echo "DEBUG: Remaining coverage files"
-<<<<<<< HEAD
-    find . \( -name "*coverage*" -o -name ".coverage*" \) -not -path "./.git/*" -not -path "./.venv/*" -not -path "./venv/*" -not -path "./node_modules/*" -not -path "./*/node_modules/*" -not -path "./tests/*" -not -path "./frontend/*" -not -path "./bot/*" -type f 2>/dev/null | head -5 | while read -r f; do
-        printf -- "     %s\n" "$f"
-=======
     find . \( -name "*coverage*" -o -name ".coverage*" \) -not -path "./.git/*" -not -path "./.venv/*" -not -path "./venv/*" -not -path "./node_modules/*" -not -path "./*/node_modules/*" -not -path "./tests/*" -not -path "./frontend/*" -not -path "./bot/*" -not -path "./config/*" -type f 2>/dev/null | head -5 | while read -r f; do
         printf "  File: %s\n" "$f"
->>>>>>> aabf8a09
     done || true
 fi
 
@@ -261,11 +183,7 @@
         --exclude-dir=.codex \
         --exclude="*clean_pytest_artifacts.sh" \
         --exclude="README.md" 2>/dev/null | head -3 | while read -r f; do
-<<<<<<< HEAD
-            printf -- "     %s\n" "$f"
-=======
             printf "  Reference: %s\n" "$f"
->>>>>>> aabf8a09
         done || true
     echo "These may be blocking pre-commit validation"
 fi
