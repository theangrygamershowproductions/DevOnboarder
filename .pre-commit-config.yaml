--- conflicted
+++ resolved
@@ -1,63 +1,47 @@
 repos:
-  - repo: https://github.com/psf/black
-    rev: 24.3.0
-    hooks:
-      - id: black
-  - repo: https://github.com/charliermarsh/ruff-pre-commit
-    rev: v0.12.0
-    hooks:
-      - id: ruff
-  - repo: https://github.com/pre-commit/mirrors-prettier
-    rev: v3.1.0
-    hooks:
-      - id: prettier
-  - repo: https://github.com/pre-commit/pre-commit-hooks
-    rev: v4.4.0
-    hooks:
-      - id: trailing-whitespace
-      - id: end-of-file-fixer
-  - repo: https://github.com/codespell-project/codespell
-    rev: v2.4.1
-    hooks:
-      - id: codespell
-        files: '\.(md|txt|rst)$'
-        args: ['--ignore-words=.codespell-ignore']
-  - repo: local
-    hooks:
-      - id: docs-quality
-        name: Docs quality checks
-        entry: bash scripts/check_docs.sh
-        language: system
-        files: \.md$
-      - id: potato-ignore-check
-        name: Potato ignore policy
-        entry: bash scripts/check_potato_ignore.sh
-        language: system
-      - id: frontend-eslint
-        name: Frontend ESLint
-        entry: bash -c 'cd frontend && npm run lint'
-        language: system
-        pass_filenames: false
-<<<<<<< HEAD
-      - id: frontend-prettier
-        name: Frontend Prettier
-        entry: bash -c 'cd frontend && npm run format'
-        language: system
-        pass_filenames: false
-=======
-        working_directory: frontend
->>>>>>> d651ca09
-      - id: bot-eslint
-        name: Bot ESLint
-        entry: bash -c 'cd bot && npm run lint'
-        language: system
-        pass_filenames: false
-<<<<<<< HEAD
-      - id: bot-prettier
-        name: Bot Prettier
-        entry: bash -c 'cd bot && npm run format'
-        language: system
-        pass_filenames: false
-=======
-        working_directory: bot
->>>>>>> d651ca09
+    - repo: https://github.com/psf/black
+      rev: 24.3.0
+      hooks:
+          - id: black
+    - repo: https://github.com/charliermarsh/ruff-pre-commit
+      rev: v0.12.0
+      hooks:
+          - id: ruff
+    - repo: https://github.com/pre-commit/mirrors-prettier
+      rev: v3.1.0
+      hooks:
+          - id: prettier
+    - repo: https://github.com/pre-commit/pre-commit-hooks
+      rev: v4.4.0
+      hooks:
+          - id: trailing-whitespace
+          - id: end-of-file-fixer
+    - repo: https://github.com/codespell-project/codespell
+      rev: v2.4.1
+      hooks:
+          - id: codespell
+            files: '\.(md|txt|rst)$'
+            args: ["--ignore-words=.codespell-ignore"]
+    - repo: local
+      hooks:
+          - id: docs-quality
+            name: Docs quality checks
+            entry: bash scripts/check_docs.sh
+            language: system
+            files: \.md$
+          - id: potato-ignore-check
+            name: Potato ignore policy
+            entry: bash scripts/check_potato_ignore.sh
+            language: system
+          - id: frontend-eslint
+            name: Frontend ESLint
+            entry: bash -c 'cd frontend && npm run lint'
+            language: system
+            pass_filenames: false
+            working_directory: frontend
+          - id: bot-eslint
+            name: Bot ESLint
+            entry: bash -c 'cd bot && npm run lint'
+            language: system
+            pass_filenames: false
+            working_directory: bot