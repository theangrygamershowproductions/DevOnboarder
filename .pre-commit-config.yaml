---
repos:
<<<<<<< HEAD
    - repo: https://github.com/psf/black
      rev: 24.3.0
      hooks:
          - id: black
    - repo: https://github.com/charliermarsh/ruff-pre-commit
      rev: v0.12.0
      hooks:
          - id: ruff
    - repo: https://github.com/pre-commit/mirrors-prettier
      rev: v3.6.2
      hooks:
          - id: prettier
    - repo: https://github.com/pre-commit/pre-commit-hooks
      rev: v4.4.0
      hooks:
          - id: trailing-whitespace
          - id: end-of-file-fixer
    - repo: https://github.com/codespell-project/codespell
      rev: v2.4.1
      hooks:
          - id: codespell
            files: '\.(md|txt|rst)$'
            args: ["--ignore-words=.codespell-ignore"]
    - repo: https://github.com/DavidAnson/markdownlint-cli2
      rev: v0.18.1
      hooks:
          - id: markdownlint-cli2
    - repo: https://github.com/executablebooks/mdformat
      rev: 0.7.22
      hooks:
          - id: mdformat
            args: [--wrap, "120"]
    - repo: local
      hooks:
          - id: docs-quality
            name: Docs quality checks
            entry: bash scripts/check_docs.sh
            language: system
            files: \.md$
          - id: potato-ignore-check
            name: Potato ignore policy
            entry: bash scripts/check_potato_ignore.sh
            language: system
          - id: env-docs-check
            name: Environment docs check
            entry: python scripts/check_env_docs.py
            language: system
          - id: frontend-eslint
            name: Frontend ESLint
            entry: bash -c 'cd frontend && npm run lint'
            language: system
            pass_filenames: false
            working_directory: frontend
          - id: bot-eslint
            name: Bot ESLint
            entry: bash -c 'cd bot && npm run lint'
            language: system
            pass_filenames: false
            working_directory: bot
          - id: pytest
            name: Python tests
            entry: pytest --cov=src --cov-fail-under=95
            language: system
            enabled: false
=======
  - repo: https://github.com/psf/black
    rev: 24.3.0
    hooks:
      - id: black
  - repo: https://github.com/charliermarsh/ruff-pre-commit
    rev: v0.12.0
    hooks:
      - id: ruff
  - repo: https://github.com/pre-commit/mirrors-prettier
    rev: v3.6.2
    hooks:
      - id: prettier
  - repo: https://github.com/pre-commit/pre-commit-hooks
    rev: v4.4.0
    hooks:
      - id: trailing-whitespace
      - id: end-of-file-fixer
  - repo: https://github.com/codespell-project/codespell
    rev: v2.4.1
    hooks:
      - id: codespell
        files: '\.(md|txt|rst)$'
        args: ["--ignore-words=.codespell-ignore"]
  - repo: https://github.com/DavidAnson/markdownlint-cli2
    rev: v0.18.1
    hooks:
      - id: markdownlint-cli2
  - repo: local
    hooks:
      - id: docs-quality
        name: Docs quality checks
        entry: bash scripts/check_docs.sh
        language: system
        files: \.md$
      - id: potato-ignore-check
        name: Potato ignore policy
        entry: bash scripts/check_potato_ignore.sh
        language: system
      - id: env-docs-check
        name: Environment docs check
        entry: python scripts/check_env_docs.py
        language: system
      - id: frontend-eslint
        name: Frontend ESLint
        entry: bash -c 'cd frontend && npm run lint'
        language: system
        pass_filenames: false
        working_directory: frontend
      - id: bot-eslint
        name: Bot ESLint
        entry: bash -c 'cd bot && npm run lint'
        language: system
        pass_filenames: false
        working_directory: bot
      - id: pytest
        name: Python tests
        entry: pytest --cov=src --cov-fail-under=95
        language: system
        enabled: false
>>>>>>> 3cc91ee1
<|MERGE_RESOLUTION|>--- conflicted
+++ resolved
@@ -1,6 +1,5 @@
 ---
 repos:
-<<<<<<< HEAD
     - repo: https://github.com/psf/black
       rev: 24.3.0
       hooks:
@@ -28,11 +27,6 @@
       rev: v0.18.1
       hooks:
           - id: markdownlint-cli2
-    - repo: https://github.com/executablebooks/mdformat
-      rev: 0.7.22
-      hooks:
-          - id: mdformat
-            args: [--wrap, "120"]
     - repo: local
       hooks:
           - id: docs-quality
@@ -64,65 +58,4 @@
             name: Python tests
             entry: pytest --cov=src --cov-fail-under=95
             language: system
-            enabled: false
-=======
-  - repo: https://github.com/psf/black
-    rev: 24.3.0
-    hooks:
-      - id: black
-  - repo: https://github.com/charliermarsh/ruff-pre-commit
-    rev: v0.12.0
-    hooks:
-      - id: ruff
-  - repo: https://github.com/pre-commit/mirrors-prettier
-    rev: v3.6.2
-    hooks:
-      - id: prettier
-  - repo: https://github.com/pre-commit/pre-commit-hooks
-    rev: v4.4.0
-    hooks:
-      - id: trailing-whitespace
-      - id: end-of-file-fixer
-  - repo: https://github.com/codespell-project/codespell
-    rev: v2.4.1
-    hooks:
-      - id: codespell
-        files: '\.(md|txt|rst)$'
-        args: ["--ignore-words=.codespell-ignore"]
-  - repo: https://github.com/DavidAnson/markdownlint-cli2
-    rev: v0.18.1
-    hooks:
-      - id: markdownlint-cli2
-  - repo: local
-    hooks:
-      - id: docs-quality
-        name: Docs quality checks
-        entry: bash scripts/check_docs.sh
-        language: system
-        files: \.md$
-      - id: potato-ignore-check
-        name: Potato ignore policy
-        entry: bash scripts/check_potato_ignore.sh
-        language: system
-      - id: env-docs-check
-        name: Environment docs check
-        entry: python scripts/check_env_docs.py
-        language: system
-      - id: frontend-eslint
-        name: Frontend ESLint
-        entry: bash -c 'cd frontend && npm run lint'
-        language: system
-        pass_filenames: false
-        working_directory: frontend
-      - id: bot-eslint
-        name: Bot ESLint
-        entry: bash -c 'cd bot && npm run lint'
-        language: system
-        pass_filenames: false
-        working_directory: bot
-      - id: pytest
-        name: Python tests
-        entry: pytest --cov=src --cov-fail-under=95
-        language: system
-        enabled: false
->>>>>>> 3cc91ee1
+            enabled: false