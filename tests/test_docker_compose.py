--- conflicted
+++ resolved
@@ -11,6 +11,10 @@
 
 def test_dev_compose_has_expected_services():
     """docker-compose.dev.yaml defines all core services."""
+
+
+def test_dev_compose_has_expected_services():
+    """docker-compose.dev.yaml defines all core services."""
     compose = load_compose("docker-compose.dev.yaml")
     services = compose.get("services", {})
     expected = {"auth", "bot", "xp", "frontend", "db"}
@@ -18,7 +22,20 @@
 
 
 def test_compose_uses_env_files():
-<<<<<<< HEAD
+    """Both compose files load environment variables from env files."""
+    for fname, env in [
+        ("docker-compose.dev.yaml", ".env.dev"),
+        ("docker-compose.prod.yaml", ".env.prod"),
+    ]:
+        compose = load_compose(fname)
+        service = compose["services"]["auth"]
+        env_file = service.get("env_file")
+        assert env_file == [env] or env_file == env
+    expected = {"auth", "bot", "xp", "frontend", "db"}
+    assert expected.issubset(services)
+
+
+def test_compose_uses_env_files():
     """Compose files load environment variables from env files."""
     for fname, env in [
         ("docker-compose.dev.yaml", ".env.dev"),
@@ -28,15 +45,6 @@
         compose = load_compose(fname)
         # use auth service if present, otherwise db
         service = compose["services"].get("auth") or compose["services"]["db"]
-=======
-    """Both compose files load environment variables from env files."""
-    for fname, env in [
-        ("docker-compose.dev.yaml", ".env.dev"),
-        ("docker-compose.prod.yaml", ".env.prod"),
-    ]:
-        compose = load_compose(fname)
-        service = compose["services"]["auth"]
->>>>>>> 3c5f4008
         env_file = service.get("env_file")
         assert env_file == [env] or env_file == env
 
@@ -50,17 +58,14 @@
 
 
 def test_compose_includes_postgres():
-<<<<<<< HEAD
+    """Both compose files include a Postgres service."""
+    for fname in ["docker-compose.dev.yaml", "docker-compose.prod.yaml"]:
     """All compose files include a Postgres service."""
     for fname in [
         "docker-compose.dev.yaml",
         "docker-compose.prod.yaml",
         "docker-compose.ci.yaml",
     ]:
-=======
-    """Both compose files include a Postgres service."""
-    for fname in ["docker-compose.dev.yaml", "docker-compose.prod.yaml"]:
->>>>>>> 3c5f4008
         compose = load_compose(fname)
         services = compose.get("services", {})
         assert "db" in services
@@ -70,20 +75,25 @@
 
 def test_db_volume_persisted():
     """Postgres service uses a named volume for data."""
-<<<<<<< HEAD
+    for fname in ["docker-compose.dev.yaml", "docker-compose.prod.yaml"]:
+        compose = load_compose(fname)
+        db_service = compose["services"]["db"]
+        volumes = db_service.get("volumes", [])
+        assert any(v.startswith("db_data:") for v in volumes)
+        assert "db_data" in compose.get("volumes", {})
+
+
+def test_db_volume_persisted():
+    """Postgres service uses a named volume for data."""
     for fname in [
         "docker-compose.dev.yaml",
         "docker-compose.prod.yaml",
         "docker-compose.ci.yaml",
     ]:
-=======
-    for fname in ["docker-compose.dev.yaml", "docker-compose.prod.yaml"]:
->>>>>>> 3c5f4008
         compose = load_compose(fname)
         db_service = compose["services"]["db"]
         volumes = db_service.get("volumes", [])
         assert any(v.startswith("db_data:") for v in volumes)
-<<<<<<< HEAD
         assert "db_data" in compose.get("volumes", {})
 
 
@@ -91,7 +101,4 @@
     """CI compose file only defines the db service."""
     compose = load_compose("docker-compose.ci.yaml")
     services = compose.get("services", {})
-    assert set(services) == {"db"}
-=======
-        assert "db_data" in compose.get("volumes", {})
->>>>>>> 3c5f4008
+    assert set(services) == {"db"}