--- conflicted
+++ resolved
@@ -1,97 +1,94 @@
 {
-  "tasks": [
-    {
-<<<<<<< HEAD
-      "id": "feedback-002",
-      "title": "Create Feedback Dashboard UI",
-      "module": "frontend",
-      "description": "Build React components for the submission form, status board, and analytics snapshot per docs/prd/feedback-dashboard.md.",
-      "status": "planned",
-      "milestone": "v0.5.0"
-    },
-    {
-=======
->>>>>>> 56b8fece
-      "id": "agile-001",
-      "title": "Llama2 Agile Helper Integration",
-      "module": "llama2_agile_helper",
-      "description": "Provide sprint summaries and backlog grooming tips.",
-      "status": "planned",
-      "milestone": "v0.5.0"
-    },
-    {
-      "id": "docs-qa-101",
-      "title": "Document pip-audit enforcement in CI workflow",
-      "module": "docs",
-      "description": "Update docs/ci-workflow.md to explain the pip-audit step, failure behavior, and offline mitigation instructions.",
-      "status": "planned",
-      "milestone": "v0.5.1"
-    },
-    {
-      "id": "docs-qa-102",
-      "title": "Add markdownlint offline guidance to onboarding",
-      "module": "docs",
-      "description": "Extend docs/doc-quality-onboarding.md with instructions for running markdownlint-cli2 offline and reference docs/offline-setup.md.",
-      "status": "planned",
-      "milestone": "v0.5.1"
-    }
-  ],
-  "completedTasks": [
-    {
-      "id": "feedback-001",
-      "title": "Implement Feedback Dashboard API",
-      "module": "feedback_service",
-      "description": "Add endpoints for submitting feedback, tracking status, and generating analytics as outlined in docs/prd/feedback-dashboard.md.",
-      "status": "complete"
-    },
-    {
-      "id": "integration-001",
-      "title": "Implement Discord Integration agent",
-      "module": "discord_integration",
-      "description": "Create `/oauth` and `/roles` routes for Discord account linking and role lookup.",
-      "status": "complete"
-    },
-    {
-      "id": "auth-001",
-      "title": "Implement Discord OAuth2 Flow",
-      "module": "auth_service",
-      "description": "Add Discord login support using DISCORD_CLIENT_ID and DISCORD_CLIENT_SECRET from the .env. Create `/api/auth/discord/login` and `/api/auth/discord/callback` endpoints to complete the flow. Store the Discord user data in the existing User model and issue a JWT on success.",
-      "status": "complete"
-    },
-    {
-      "id": "bot-001",
-      "title": "Fix XP API Fetch Calls in Bot",
-      "module": "discord_bot",
-      "description": "Update `src/api.ts` to include `username` or token when calling `/api/user/level`, `/api/user/onboarding-status`, and other endpoints. Currently, requests return 422 errors due to missing required parameters.",
-      "status": "complete"
-    },
-    {
-      "id": "xp-001",
-      "title": "Add Contribution POST Endpoint",
-      "module": "xp_api",
-      "description": "Create a new POST route at `/api/user/contribute` that accepts a contribution event, awards XP, and stores the record in the Contribution and XPEvent models. This will support XP gain via bot commands like `/contribute`.",
-      "status": "complete"
-    },
-    {
-      "id": "bot-002",
-      "title": "Modularize Discord Bot Commands",
-      "module": "discord_bot",
-      "description": "Refactor `/verify`, `/profile`, and `/contribute` commands out of `index.ts` and into separate files in a new `/commands` folder. Implement dynamic loading and registration of commands based on Discord.js v14 or your current bot handler.",
-      "status": "complete"
-    },
-    {
-      "id": "frontend-001",
-      "title": "Stub Frontend OAuth Session Component",
-      "module": "frontend",
-      "description": "Add a simple React/Vite component that consumes the Discord OAuth token (if present), displays XP/level via `/api/user/level`, and shows onboarding state. Use environment variables defined in `.env.example` and align with backend API routes.",
-      "status": "complete"
-    },
-    {
-      "id": "feedback-002",
-      "title": "Create Feedback Dashboard UI",
-      "module": "frontend",
-      "description": "Build React components for the submission form, status board, and analytics snapshot per docs/prd/feedback-dashboard.md.",
-      "status": "complete"
-    }
-  ]
+    "tasks": [
+        {
+            "id": "feedback-002",
+            "title": "Create Feedback Dashboard UI",
+            "module": "frontend",
+            "description": "Build React components for the submission form, status board, and analytics snapshot per docs/prd/feedback-dashboard.md.",
+            "status": "planned",
+            "milestone": "v0.5.0"
+        },
+        {
+            "id": "agile-001",
+            "title": "Llama2 Agile Helper Integration",
+            "module": "llama2_agile_helper",
+            "description": "Provide sprint summaries and backlog grooming tips.",
+            "status": "planned",
+            "milestone": "v0.5.0"
+        },
+        {
+            "id": "docs-qa-101",
+            "title": "Document pip-audit enforcement in CI workflow",
+            "module": "docs",
+            "description": "Update docs/ci-workflow.md to explain the pip-audit step, failure behavior, and offline mitigation instructions.",
+            "status": "planned",
+            "milestone": "v0.5.1"
+        },
+        {
+            "id": "docs-qa-102",
+            "title": "Add markdownlint offline guidance to onboarding",
+            "module": "docs",
+            "description": "Extend docs/doc-quality-onboarding.md with instructions for running markdownlint-cli2 offline and reference docs/offline-setup.md.",
+            "status": "planned",
+            "milestone": "v0.5.1"
+        }
+    ],
+    "completedTasks": [
+        {
+            "id": "feedback-001",
+            "title": "Implement Feedback Dashboard API",
+            "module": "feedback_service",
+            "description": "Add endpoints for submitting feedback, tracking status, and generating analytics as outlined in docs/prd/feedback-dashboard.md.",
+            "status": "complete"
+        },
+        {
+            "id": "integration-001",
+            "title": "Implement Discord Integration agent",
+            "module": "discord_integration",
+            "description": "Create `/oauth` and `/roles` routes for Discord account linking and role lookup.",
+            "status": "complete"
+        },
+        {
+            "id": "auth-001",
+            "title": "Implement Discord OAuth2 Flow",
+            "module": "auth_service",
+            "description": "Add Discord login support using DISCORD_CLIENT_ID and DISCORD_CLIENT_SECRET from the .env. Create `/api/auth/discord/login` and `/api/auth/discord/callback` endpoints to complete the flow. Store the Discord user data in the existing User model and issue a JWT on success.",
+            "status": "complete"
+        },
+        {
+            "id": "bot-001",
+            "title": "Fix XP API Fetch Calls in Bot",
+            "module": "discord_bot",
+            "description": "Update `src/api.ts` to include `username` or token when calling `/api/user/level`, `/api/user/onboarding-status`, and other endpoints. Currently, requests return 422 errors due to missing required parameters.",
+            "status": "complete"
+        },
+        {
+            "id": "xp-001",
+            "title": "Add Contribution POST Endpoint",
+            "module": "xp_api",
+            "description": "Create a new POST route at `/api/user/contribute` that accepts a contribution event, awards XP, and stores the record in the Contribution and XPEvent models. This will support XP gain via bot commands like `/contribute`.",
+            "status": "complete"
+        },
+        {
+            "id": "bot-002",
+            "title": "Modularize Discord Bot Commands",
+            "module": "discord_bot",
+            "description": "Refactor `/verify`, `/profile`, and `/contribute` commands out of `index.ts` and into separate files in a new `/commands` folder. Implement dynamic loading and registration of commands based on Discord.js v14 or your current bot handler.",
+            "status": "complete"
+        },
+        {
+            "id": "frontend-001",
+            "title": "Stub Frontend OAuth Session Component",
+            "module": "frontend",
+            "description": "Add a simple React/Vite component that consumes the Discord OAuth token (if present), displays XP/level via `/api/user/level`, and shows onboarding state. Use environment variables defined in `.env.example` and align with backend API routes.",
+            "status": "complete"
+        },
+        {
+            "id": "feedback-002",
+            "title": "Create Feedback Dashboard UI",
+            "module": "frontend",
+            "description": "Build React components for the submission form, status board, and analytics snapshot per docs/prd/feedback-dashboard.md.",
+            "status": "complete"
+        }
+    ]
 }