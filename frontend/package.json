--- conflicted
+++ resolved
@@ -36,13 +36,8 @@
         "@testing-library/react": "^16.3.0",
         "@types/react": "^19.1.9",
         "@types/react-dom": "^19.1.6",
-<<<<<<< HEAD
         "@typescript-eslint/eslint-plugin": "^8.42.0",
-        "@typescript-eslint/parser": "^8.38.0",
-=======
-        "@typescript-eslint/eslint-plugin": "^8.38.0",
         "@typescript-eslint/parser": "^8.42.0",
->>>>>>> 79881278
         "@vitejs/plugin-react": "^4.7.0",
         "@vitest/coverage-v8": "^3.2.4",
         "autoprefixer": "^10.4.20",
