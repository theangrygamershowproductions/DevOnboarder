# DevOnboarder Discord Bot

This service implements a simple Discord bot using `discord.js` v14.
It loads slash commands and events dynamically on startup and authenticates
using the token provided in `.env`.

Node.js 20 is required. Run `nvm install` to use the version defined in `.nvmrc`.
## Setup

<<<<<<< HEAD
1. Install Node.js 20 using [`nvm`](https://github.com/nvm-sh/nvm):
   ```bash
   nvm install  # uses .nvmrc
   ```
=======
1. Use Node.js 20 as specified in `.nvmrc` (run `nvm install`).
>>>>>>> 33079ec9
2. Copy the example environment file and add your credentials:
   ```bash
   cp .env.example .env
   ```
   Fill in `DISCORD_BOT_TOKEN`, `DISCORD_CLIENT_ID`, `DISCORD_GUILD_IDS`,
   and `BOT_JWT`. The bot sends this token in an `Authorization` header
   when calling the API. See [docs/env.md](../docs/env.md) for details
   about this variable.
3. Install dependencies and build the bot:
   ```bash
   npm install
   npm run build
   ```
4. Lint and format the code:
   ```bash
   npm run lint
   npm run format
   ```
5. Run the bot locally:
   ```bash
   npm start
   ```

## Docker

The `Dockerfile` builds the TypeScript source and runs `dist/main.js`.
The development compose file mounts the source for hot reload:

```yaml
bot:
  build: ./bot
  env_file:
    - ./bot/.env
  volumes:
    - ./bot:/usr/src/app
  command: ["npm", "start"]
```

## Tests

Generate a coverage report with:

```bash
npm run coverage
```

The CI workflow requires every suite to maintain **95%** coverage.

## Adding Commands

Place new command modules in `src/commands`. Each module exports
`data` (a `SlashCommandBuilder`) and an `execute` function. They are
loaded automatically when the bot starts.

The repository provides the following built-in commands:

- `/ping` – simple health check returning `Pong!`.
- `/verify` – show your onboarding status from the XP API.
- `/profile` – display your current XP level.
- `/contribute` – record a contribution description.

## Future Work

- Sync verified roles back to the auth database.
- Award XP for community participation.
- Log quiz completion via slash commands.<|MERGE_RESOLUTION|>--- conflicted
+++ resolved
@@ -7,14 +7,7 @@
 Node.js 20 is required. Run `nvm install` to use the version defined in `.nvmrc`.
 ## Setup
 
-<<<<<<< HEAD
-1. Install Node.js 20 using [`nvm`](https://github.com/nvm-sh/nvm):
-   ```bash
-   nvm install  # uses .nvmrc
-   ```
-=======
 1. Use Node.js 20 as specified in `.nvmrc` (run `nvm install`).
->>>>>>> 33079ec9
 2. Copy the example environment file and add your credentials:
    ```bash
    cp .env.example .env
