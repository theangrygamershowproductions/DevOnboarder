{
  "name": "devonboarder-bot",
  "version": "1.0.0",
  "license": "MIT",
  "main": "dist/main.js",
  "scripts": {
    "build": "tsc",
    "start": "node dist/main.js",
    "test": "jest --coverage",
    "coverage": "jest --coverage",
    "lint": "eslint \"src/**/*.{js,ts}\"",
    "format": "prettier --write \"src/**/*.{js,ts}\""
  },
  "dependencies": {
    "discord.js": "^14.21.0",
    "dotenv": "^17.0.1"
  },
  "devDependencies": {
    "@types/jest": "^30.0.0",
    "@types/node": "^24.0.8",
<<<<<<< HEAD
    "eslint": "^9.30.1",
    "jest": "^30.0.3",
=======
    "eslint": "^9.30.0",
    "jest": "^30.0.4",
>>>>>>> 4481b465
    "prettier": "^3.6.2",
    "ts-jest": "^29.1.1",
    "typescript": "^5.4.3"
  },
  "jest": {
    "preset": "ts-jest",
    "testEnvironment": "node",
    "collectCoverage": true,
  "coverageReporters": [
    "text",
    "lcov"
  ],
  "coveragePathIgnorePatterns": [
    "<rootDir>/src/commands",
    "<rootDir>/src/utils/loadFiles.ts"
  ],
  "coverageThreshold": {
    "global": {
      "branches": 95,
      "functions": 95,
      "lines": 95,
        "statements": 95
      }
    }
  }
}<|MERGE_RESOLUTION|>--- conflicted
+++ resolved
@@ -18,13 +18,8 @@
   "devDependencies": {
     "@types/jest": "^30.0.0",
     "@types/node": "^24.0.8",
-<<<<<<< HEAD
-    "eslint": "^9.30.1",
-    "jest": "^30.0.3",
-=======
     "eslint": "^9.30.0",
     "jest": "^30.0.4",
->>>>>>> 4481b465
     "prettier": "^3.6.2",
     "ts-jest": "^29.1.1",
     "typescript": "^5.4.3"
